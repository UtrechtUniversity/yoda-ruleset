--- conflicted
+++ resolved
@@ -100,11 +100,7 @@
                             </div>
                             <div class="col-sm-10">
                                 <span>{% for item in apparatus %}
-<<<<<<< HEAD
-                                               {{ item }}{{ ",&nbsp;" if not loop.last }}
-=======
-                                               {{ item }}{{ ", " if not loop.last }}
->>>>>>> f5d3899b
+                                               {{ item }}{{ ", " if not loop.last }}
                                            {% endfor %}
                                 </span>
                             </div>
@@ -118,11 +114,7 @@
                             </div>
                             <div class="col-sm-10">
                                 <span>{% for item in main_setting %}
-<<<<<<< HEAD
-                                               {{ item }}{{ ",&nbsp;" if not loop.last }}
-=======
-                                               {{ item }}{{ ", " if not loop.last }}
->>>>>>> f5d3899b
+                                               {{ item }}{{ ", " if not loop.last }}
                                            {% endfor %}
                                 </span>
                             </div>
@@ -136,11 +128,7 @@
                             </div>
                             <div class="col-sm-10">
                                 <span>{% for item in process_hazard %}
-<<<<<<< HEAD
-                                               {{ item }}{{ ",&nbsp;" if not loop.last }}
-=======
-                                               {{ item }}{{ ", " if not loop.last }}
->>>>>>> f5d3899b
+                                               {{ item }}{{ ", " if not loop.last }}
                                            {% endfor %}
                                 </span>
                             </div>
@@ -154,11 +142,7 @@
                             </div>
                             <div class="col-sm-10">
                                 <span>{% for item in geological_structure %}
-<<<<<<< HEAD
-                                               {{ item }}{{ ",&nbsp;" if not loop.last }}
-=======
-                                               {{ item }}{{ ", " if not loop.last }}
->>>>>>> f5d3899b
+                                               {{ item }}{{ ", " if not loop.last }}
                                            {% endfor %}
                                 </span>
                             </div>
@@ -172,11 +156,7 @@
                             </div>
                             <div class="col-sm-10">
                                 <span>{% for item in geomorphical_feature %}
-<<<<<<< HEAD
-                                               {{ item }}{{ ",&nbsp;" if not loop.last }}
-=======
-                                               {{ item }}{{ ", " if not loop.last }}
->>>>>>> f5d3899b
+                                               {{ item }}{{ ", " if not loop.last }}
                                            {% endfor %}
                                 </span>
                             </div>
@@ -190,11 +170,7 @@
                             </div>
                             <div class="col-sm-10">
                                 <span>{% for item in material %}
-<<<<<<< HEAD
-                                               {{ item }}{{ ",&nbsp;" if not loop.last }}
-=======
-                                               {{ item }}{{ ", " if not loop.last }}
->>>>>>> f5d3899b
+                                               {{ item }}{{ ", " if not loop.last }}
                                            {% endfor %}
                                 </span>
                             </div>
@@ -208,11 +184,7 @@
                             </div>
                             <div class="col-sm-10">
                                 <span>{% for item in monitoring %}
-<<<<<<< HEAD
-                                               {{ item }}{{ ",&nbsp;" if not loop.last }}
-=======
-                                               {{ item }}{{ ", " if not loop.last }}
->>>>>>> f5d3899b
+                                               {{ item }}{{ ", " if not loop.last }}
                                            {% endfor %}
                                 </span>
                             </div>
@@ -226,11 +198,7 @@
                             </div>
                             <div class="col-sm-10">
                                 <span>{% for item in software %}
-<<<<<<< HEAD
-                                               {{ item }}{{ ",&nbsp;" if not loop.last }}
-=======
-                                               {{ item }}{{ ", " if not loop.last }}
->>>>>>> f5d3899b
+                                               {{ item }}{{ ", " if not loop.last }}
                                            {% endfor %}
                                 </span>
                             </div>
@@ -244,11 +212,7 @@
                             </div>
                             <div class="col-sm-10">
                                 <span>{% for item in measured_property %}
-<<<<<<< HEAD
-                                               {{ item }}{{ ",&nbsp;" if not loop.last }}
-=======
-                                               {{ item }}{{ ", " if not loop.last }}
->>>>>>> f5d3899b
+                                               {{ item }}{{ ", " if not loop.last }}
                                            {% endfor %}
                                 </span>
                             </div>
