--- conflicted
+++ resolved
@@ -369,17 +369,10 @@
                                 <label class="indented">Persistent Identifier</label>
                             </div>
                             <div class="col-sm-10">
-<<<<<<< HEAD
                                 <span>
                                 <a href="{{ persistent_identifier_to_uri(pack.Persistent_Identifier.Identifier_Scheme, pack.Persistent_Identifier.Identifier) }}" target="_blank">
                                   {{ persistent_identifier_to_uri(pack.Persistent_Identifier.Identifier_Scheme, pack.Persistent_Identifier.Identifier) }}
                                 </a>
-=======
-                                <span property="dc:identifier">
-                                    <a href="{{ persistent_identifier_to_uri(pack.Persistent_Identifier.Identifier_Scheme, pack.Persistent_Identifier.Identifier) }}" target="_blank" property="dc:references" content="{{ persistent_identifier_to_uri(pack.Persistent_Identifier.Identifier_Scheme, pack.Persistent_Identifier.Identifier) }}">
-                                        {{ persistent_identifier_to_uri(pack.Persistent_Identifier.Identifier_Scheme, pack.Persistent_Identifier.Identifier) }}
-                                    </a>
->>>>>>> 13f321cf
                                 </span>
                             </div>
                         </div>
