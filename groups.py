--- conflicted
+++ resolved
@@ -592,31 +592,18 @@
                 if username not in allusers:
                     if username in managers:
                         if len(managers) == 1:
-<<<<<<< HEAD
-                            log.write(ctx, "Error: cannot remove user {} from group {}, because he/she is the only group manager".format(username, usergroupname))
+                            log.write(ctx, "[CSV import] Error: cannot remove user {} from group {}, because he/she is the only group manager".format(username, usergroupname))
                             continue
                         else:
                             managers.remove(username)
-                    log.write(ctx, "Removing user {} from group {}".format(username, usergroupname))
-=======
-                            log.write(ctx, "[CSV import] Error: cannot remove user {} from group {}, because he/she is the only group manager".format(user, usergroupname))
-                            continue
-                        else:
-                            managers.remove(user)
                     log.write(ctx, "[CSV import] Removing user {} from group {}".format(user, usergroupname))
->>>>>>> 6f0b5d2e
 
                     response = ctx.uuGroupUserRemove(usergroupname, username, '', '')['arguments']
                     status = response[2]
                     message = response[3]
                     if status != "0":
-<<<<<<< HEAD
-                        log.write(ctx, "Warning: error while attempting to remove user {} from group {}".format(username, usergroupname))
-                        log.write(ctx, "Status: {} , Message: {}".format(status, message))
-=======
-                        log.write(ctx, "[CSV import] Warning: error while attempting to remove user {} from group {}".format(user, usergroupname))
+                        log.write(ctx, "[CSV import] Warning: error while attempting to remove user {} from group {}".format(username, usergroupname))
                         log.write(ctx, "[CSV import] Status: {} , Message: {}".format(status, message))
->>>>>>> 6f0b5d2e
 
     return ''
 
