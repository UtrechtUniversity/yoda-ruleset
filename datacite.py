--- conflicted
+++ resolved
@@ -24,17 +24,10 @@
     return ''.join(random.choice(characters) for x in range(int(length)))
 
 
-<<<<<<< HEAD
-@rule.make(inputs=[0], outputs=[1])
-def rule_register_doi_metadata(ctx, payload):
-    """Register DOI metadata with DataCite.."""
-    url = "{}/metadata".format(config.datacite_url)
-=======
 @rule.make(inputs=[0, 1], outputs=[2])
 def rule_register_doi_metadata(ctx, doi, payload):
     """Register DOI metadata with DataCite."""
     url = "{}/metadata/{}".format(config.datacite_url, doi)
->>>>>>> 1513adca
     auth = (config.datacite_username, config.datacite_password)
     headers = {'Content-Type': 'application/xml', 'charset': 'UTF-8'}
 
