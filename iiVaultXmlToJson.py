import xmltodict


# \brief Get the content of a yoda-metadata.xml file and return parsed into a dict
#
# \param[in] path	yoda-metadata.xml
#
# \return Dict holding data
#
def getMetadataXmlAsDict(callback, path):
    return xmltodict.parse(read_data_object(callback, path))


# \brief Get Json Schema of category and return as (ordered!) dict
#
# \param[in] rods_zone
# \param[in] category    name of category the metadata belongs to
#
# \return dict hodling the category JSONSchema
#
def getMetadaJsonDict(callback, yoda_json_path):
    return read_json_object(callback, yoda_json_path)


# \brief Read yoda-metadata.json from vault and return as (ordered!) dict
#
# \param[in] rods_zone
# \param[in] category    name of category the metadata belongs to
#
# \return dict hodling the category JSONSchema
#
def getActiveJsonSchemaAsDict(callback, rods_zone, category):   ## irods-ruleset-uu function in uuResources.py

    json_schema_path = '/' +  rods_zone + '/yoda/schemas/' + category + '/metadata.json'
    return read_json_object(callback, json_schema_path)


# \brief turn yoda-metadata.xml into Json
#
# \param[in] dictSchema  JSON schema that yoda-metadata.xml must be transformed to
# \param[in] xmlData     dict with all data in yoda-metadata.xml
#
# \return JSON formatted string holding content of yoda-metadata.xml
#
def transformYodaXmlDataToJson(callback, dictSchema, xmlData):
    jsonDict = {}

    for elementName in dictSchema['properties']:
        elementInfo = dictSchema['properties'][elementName]

        try:  ## CHECK IF DATA IS PRESENT
            data = xmlData['metadata'][elementName]

            if isinstance(data, list):  # Multiple data entries for given elemenent

	        totalElementList = []
                newData = {}
                for dataItem in data:  ### MULTIPLE ENTRIES IN DATA
                    if isinstance(dataItem, dict):  # hier de structuur uitvissen
                        fieldIsMultiple = True  # kan als zeker worden aangenomen nu! Hoeft niet te worden getest omdat de data al multiple wordt aangeleverd
                        newData = {}

                        try:
                            # Als er sprake is van ['items'] +> dan is vanaf het hoogste niveau een structuur bekend van subproperties // compounds
                            if elementInfo['items']['yoda:structure'] == 'subproperties':
                                # hier volgt een structuur. Zal altijd een subproperty struct zijn vanaf dit niveau
                                counter = 0
                                for subElement, subElementInfo in elementInfo['items']['properties'].items():
                                    if counter == 0:  # MAIN PART of subproperty structure  ! in itself always a single value
                                        # Added these extra variables for clearer name purposes as there is a distinction between main/sub elements
                                        mainElement = subElement
                                        mainElementVal = dataItem[subElement]
                                        newData[mainElement] = mainElementVal  # # MAINPART of subproperty structure IS ALWAYS SINGULAR!
                                    else:  # SUB PART of subproperty structure - corresponding data is beneath <Properties> tag within XML
                                        subPropertyElement = subElement

                                        # I this a single or multiple subproperty element??
                                        subIsMultiple = False;
                                        try:
                                            subIsMultiple = (subElementInfo['type'] == 'array')
                                        except KeyError:
                                            pass

                                        try:
                                            # Als type = array zit alles een niveau dieper met 'items' er nog tussen
                                            if subIsMultiple:
                                                compoundInfo = subElementInfo['items']
                                            else:
                                                compoundInfo = subElementInfo

                                            if compoundInfo['yoda:structure'] == 'compound':  # Dit kan ook nog weer multiple of single zijn!!
                                                # als multiple is, moet sowieso data uitmonden in list
                                                dataList = []
                                                # For easy stepping through data, if single entry (=dict), convert it to a list with 1 entry
                                                if (isinstance(dataItem['Properties'][subPropertyElement], dict)):
                                                    # Create a list from a dict
                                                    dataList = [dataItem['Properties'][subPropertyElement]]
                                                else:
                                                    # Already a list
                                                    dataList = dataItem['Properties'][subPropertyElement]

                                                listCompoundData = []  # required to compile multiple compound entries
                                                for dataItem2 in dataList:
                                                    compoundDict = {}
                                                    for compoundElement in compoundInfo['properties']:
                                                        compoundDict[compoundElement] = dataItem2[compoundElement]  # ['Properties'][subPropertyElement][compoundElement]

                                                    listCompoundData.append(compoundDict)

                                                # Alle data is doorlopen voor dit sompound element.
                                                if subIsMultiple:
                                                    newData[subElement] = listCompoundData  # LIST of dicts oontaining compound values
                                                else:
                                                    newData[subElement] = listCompoundData[0]  # compoundDict # Single dict

                                        except KeyError as e:
                                            if subIsMultiple and not isinstance(dataItem['Properties'][subPropertyElement], list):
                                                newData[subElement] = [dataItem['Properties'][subPropertyElement]]
                                            else:
                                                newData[subElement] = dataItem['Properties'][subPropertyElement]
                                            pass

                                    counter = counter + 1

                                totalElementList.append(newData)
                        except KeyError:
                            pass


                    else:  ## SINGLE ENTRY e.g. Discipline
                        totalElementList.append(dataItem)

                jsonDict[elementName] = totalElementList

            elif isinstance(data, dict):  # Single structure
                fieldIsMultiple = (elementInfo['type'] == 'array')
                newData = {}

                try:
                    # Als er sprake is van ['items'] +> dan is vanaf het hoogste niveau een structuur bekend van subproperties // compounds
                    if elementInfo['items']['yoda:structure'] == 'subproperties':
                        counter = 0

                        for subElement,subElementInfo in elementInfo['items']['properties'].items():   # keys(): #items()):

                            if counter == 0:  # MAIN PART of subproperty structure  ! in itself always a single value
                                # Added these extra variables for clearer name purposes as there is a distinction between main/sub elements
                                mainElement = subElement
                                mainElementVal = data[subElement]
                                newData[mainElement] = mainElementVal  # # MAINPART of subproperty structure IS ALWAYS SINGULAR!
                            else:  # SUB PART of subproperty structure - corresponding data is beneath <Properties> tag within XML
                                subPropertyElement = subElement

                                # I this a single or multiple subproperty element??
                                subIsMultiple = False;
                                try:
                                    subIsMultiple = (subElementInfo['type'] == 'array')
                                except KeyError:
                                    pass

                                try:
                                    # Als type = array zit alles een niveau dieper met 'items' er nog tussen
                                    if subIsMultiple:
                                        compoundInfo = subElementInfo['items']
                                    else:
                                        compoundInfo = subElementInfo

                                    if compoundInfo['yoda:structure'] == 'compound':  # Dit kan ook nog weer multiple of single zijn!!
                                        # als multiple is, moet sowieso data uitmonden in list
                                        dataList = []
                                        # For easy stepping through data, if single entry (=dict), convert it to a list with 1 entry
                                        if (isinstance(data['Properties'][subPropertyElement], dict)):
                                            # Create a list from a dict
                                            dataList = [data['Properties'][subPropertyElement]]
                                        else:
                                            # Already a list
                                            dataList = data['Properties'][subPropertyElement]

                                        listCompoundData = []  # required to compile multiple compound entries
                                        for dataItem in dataList:
                                            compoundDict = {}
                                            for compoundElement in compoundInfo['properties']:
                                                compoundDict[compoundElement] = dataItem[compoundElement]  # ['Properties'][subPropertyElement][compoundElement]

                                            listCompoundData.append(compoundDict)

                                        # Alle data is doorlopen voor dit sompound element.
                                        if subIsMultiple:
                                            newData[subElement] = listCompoundData  # LIST of dicts oontaining compound values
                                        else:
                                            newData[subElement] = listCompoundData[0]  # compoundDict # Single dict

                                except KeyError as e:
                                    if subIsMultiple and not isinstance(data['Properties'][subPropertyElement],list):
                                        newData[subElement] = [data['Properties'][subPropertyElement]]
                                    else:
                                        newData[subElement] = data['Properties'][subPropertyElement]
                                    pass

                            counter = counter + 1

                    # Add to element
                    if fieldIsMultiple:
                        jsonDict[elementName] = [newData]
                    else:
                        jsonDict[elementName] = newData

                except KeyError as e:
		    pass

                try:
                    if elementInfo['yoda:structure'] == 'compound':  # Compound handling on highest level, i.e. not as part of subproperty structure
                        # Build a list of compound elements / values
                        # print(elementInfo)
                        # print(elementInfo['type'])
                        compoundList = []  # ALS cmopound type = 'array' is ipv 'object', dienen alle compoundDicts opgevangen te worden in deze list. Hier betreft het enkelvoudige data maar mogelijk toch een list toevoegen
                        secondList = {}
                        for compoundElementName in elementInfo['properties']:
                            try:
                                compoundList.append({compoundElementName: data[compoundElementName]})
                                secondList[compoundElementName] = data[compoundElementName]
                            except KeyError:
                                print('error')
                                pass

                        if (len(compoundList)):
                            # Dit kunnen meerdere compounds  zijn, dan moet het een list worden.
                            #
                            jsonDict[elementName] = secondList  # compoundList   #@TODO uitwerken!!
                except KeyError:
                    continue

            else:  # Single value
                try:
                    if elementName=='Retention_Period':  # Can be hardcoded, as this script is for one situation solely
                        jsonDict[elementName] = int(data)
                    else:
                        jsonDict[elementName] = data
                except KeyError:
                    pass

        except KeyError:  # No data present for this element
            pass

<<<<<<< HEAD
    # only valid for combi xml!! do not use in vault
    # Hardcoding allowed here
    # jsonDict['System'] = {
    #    'Last_Modified_Date': xmlData['metadata']['System']['Last_Modified_Date'],
    #    'Persistent_Identifier_Datapackage': {
    #        'Identifier_Scheme': 'DOI',
    #        'Identifier': xmlData['metadata']['System']['Persistent_Identifier_Datapackage']['Identifier']
    #    },
    #    'Publication_Date': xmlData['metadata']['System']['Publication_Date'],
    #    'Open_access_Link': xmlData['metadata']['System']['Open_Access_Link'],
    #    'License_URI': xmlData['metadata']['System']['License_URI']
    # }
=======
    try:
        jsonDict['System'] = {
            'Last_Modified_Date': xmlData['metadata']['System']['Last_Modified_Date'],
            'Persistent_Identifier_Datapackage': {
                'Identifier_Scheme': 'DOI',
                'Identifier': xmlData['metadata']['System']['Persistent_Identifier_Datapackage']['Identifier']
            },
            'Publication_Date': xmlData['metadata']['System']['Publication_Date'],
            'Open_access_Link': xmlData['metadata']['System']['Open_Access_Link'],
            'License_URI': xmlData['metadata']['System']['License_URI']
        }
    except KeyError: # only published area contains system metadata, not data in the vault 
        pass
    
    return json.dumps(jsonDict)

>>>>>>> acbf5798

    return json.dumps(jsonDict)


# \brief Convert current metadata.xml to json
#
# \param[in] rods_zone  Zone name
# \param[in] vault_collection  Collection name of metadata XML
# \param[in] group_name Group name of metadata XML
# \param[in] xml_data_name  Data name of metadata XML that requires transformation
##
def transformVaultMetadataXmlToJson(callback, rods_zone, vault_collection, group_name, xml_data_name):
    # This function simply transforms given data_name to a Json data object.
	# No further intelligence required further.
	# Perhaps handling within vault??

	ofFlags = ''
	json_file = vault_collection + '/yoda-metadata[' + str(int(time.time())) + '].json'

	ret_val = callback.msiDataObjCreate(json_file, ofFlags, 0)

	copyACLsFromParent(callback, json_file, "default")

        xmlDataDict = getMetadataXmlAsDict(callback, vault_collection + "/" + xml_data_name)

	# take category incuding version from declared namespace in xml
	category_version = xmlDataDict['metadata']['@xmlns'].split('/')[-1]

        callback.writeString('serverLog', category_version)


	dictSchema = getActiveJsonSchemaAsDict(callback,rods_zone, category_version)

	#for test in xmlDataDict:
    	#    for test1 in xmlDataDict[test]:
        #        #print(test + ' -' + test1)
        #        if isinstance(xmlDataDict[test][test1], dict):
        #            for test2 in xmlDataDict[test][test1]:
        #                callback.writeString('serverLog', test + ' -' + test1 + ' -- ' + test2 )

	newJsonDataString = transformYodaXmlDataToJson(callback, dictSchema, xmlDataDict)

	fileHandle = ret_val['arguments'][2]
	callback.msiDataObjWrite(fileHandle, newJsonDataString, 0)
	callback.msiDataObjClose(fileHandle, 0)

        # Add item to provenance log.
        callback.iiAddActionLogRecord("system", vault_collection, "Transformed yoda-metadata.xml to yoda-metadata.json")

	callback.writeString("serverLog", "[ADDED METADATA.JSON AFTER TRANSFORMATION] %s" % (json_file))



# \brief Loop through all collections with yoda-metadata.xml data objects.
#        If NO yoda-metadata.json is found in that collection, the corresponding yoda-metadata.xml must be converted to json as an extra file - yoda-metadata.json
#
# \param[in] rods_zone Zone name
# \param[in] coll_id   First collection id of batch
# \param[in] batch     Batch size, <= 256
# \param[in] pause     Pause between checks (float)
#
# \return Collection id to continue with in next batch.
# If collection_id =0, no more collections are found containing yoda-metadata.xml
#
def iiCheckVaultMetadataXmlForTransformationToJsonBatch(callback, rods_zone, coll_id, batch, pause):
    # Find all research and vault collections, ordered by COLL_ID.
    iter = genquery.row_iterator(
        "ORDER(COLL_ID), COLL_NAME",
        "COLL_NAME like '/%s/home/vault-%%' AND DATA_NAME like 'yoda-metadata[%%].xml' AND COLL_ID >= '%d'" % (rods_zone, coll_id),
        genquery.AS_LIST, callback
    )

    # A collection can hold multiple metadata-schemas and that will result in an equal amount of equal coll_id's

    prev_coll_id = -1 # A collection can hold multiple metadata-schemas and that will result in an equal amount of equal coll_id's
    # Check each collection in batch.
    for row in iter:

	coll_id = int(row[0])

        if coll_id == prev_coll_id: # coll_id should be processed only once!
            continue

        prev_coll_id = coll_id

        coll_name = row[1]
        pathParts = coll_name.split('/')

        try:
            group_name = pathParts[3]
            vault_collection = '/'.join(pathParts[:5])

	    # First make sure that no metadata json file exists already in the vault collection .
	    # If so, no transformation is required.
	    # As it is unknown what the exact name is of the JSON file, use wildcards:

            # There is no need to specifically test for the samen name.
	    # The area that is looked into, cannot be accessed by a YoDa user. I.e. the user can not have placed any json files.
            # If a json file is present, this can only have been added by this batch

	    jsonFound = False
	    iter2 = genquery.row_iterator(
		 "ORDER(COLL_ID), COLL_NAME",
		 "DATA_NAME like 'yoda-metadata%%.json' AND COLL_ID = '%d'" % (coll_id),
		 genquery.AS_LIST, callback
	    )
	    for row2 in iter2:
		jsonFound = True
		continue

	    if not jsonFound:
		data_name = getLatestVaultMetadataXml(callback, vault_collection)
		if data_name != "":
		    transformVaultMetadataXmlToJson(callback, rods_zone, vault_collection, group_name, data_name)
        except:
            pass

        # Sleep briefly between checks.
        time.sleep(pause)

        # The next collection to check must have a higher COLL_ID.
        coll_id = coll_id + 1
    else:
        # All done.
        coll_id = 0

    return coll_id


# \brief Convert vault metadata XML to JSON - batchwise
#
# \param[in] coll_id  first COLL_ID to check - initial =0
# \param[in] batch    batch size, <= 256
# \param[in] pause    pause between checks (float)
# \param[in] delay    delay between batches in seconds
#
def iiCheckVaultMetadataXmlForTransformationToJson(rule_args, callback, rei):
    coll_id = int(rule_args[0])
    batch = int(rule_args[1])
    pause = float(rule_args[2])
    delay = int(rule_args[3])
    rods_zone = session_vars.get_map(rei)["client_user"]["irods_zone"]

    # Check one	batch of metadata schemas.
    # If no more collections are found, the function returns 0
    coll_id = iiCheckVaultMetadataXmlForTransformationToJsonBatch(callback, rods_zone, coll_id, batch, pause)

    if coll_id != 0:
        # Check the next batch after a delay.
        callback.delayExec(
            "<PLUSET>%ds</PLUSET>" % delay,
            "iiCheckVaultMetadataXmlForTransformationToJson('%d', '%d', '%f', '%d')" % (coll_id, batch, pause, delay),
            "")<|MERGE_RESOLUTION|>--- conflicted
+++ resolved
@@ -242,20 +242,6 @@
         except KeyError:  # No data present for this element
             pass
 
-<<<<<<< HEAD
-    # only valid for combi xml!! do not use in vault
-    # Hardcoding allowed here
-    # jsonDict['System'] = {
-    #    'Last_Modified_Date': xmlData['metadata']['System']['Last_Modified_Date'],
-    #    'Persistent_Identifier_Datapackage': {
-    #        'Identifier_Scheme': 'DOI',
-    #        'Identifier': xmlData['metadata']['System']['Persistent_Identifier_Datapackage']['Identifier']
-    #    },
-    #    'Publication_Date': xmlData['metadata']['System']['Publication_Date'],
-    #    'Open_access_Link': xmlData['metadata']['System']['Open_Access_Link'],
-    #    'License_URI': xmlData['metadata']['System']['License_URI']
-    # }
-=======
     try:
         jsonDict['System'] = {
             'Last_Modified_Date': xmlData['metadata']['System']['Last_Modified_Date'],
@@ -269,10 +255,6 @@
         }
     except KeyError: # only published area contains system metadata, not data in the vault 
         pass
-    
-    return json.dumps(jsonDict)
-
->>>>>>> acbf5798
 
     return json.dumps(jsonDict)
 
