# \file      iiPolicies.r
# \brief     Policy Enforcement Points (PEP) used for the research area are defined here.
#            All processing or policy checks are defined in separate rules outside this file.
#            The arguments and session variables passed to the PEP's are defined in iRODS itself.
# \author    Paul Frederiks
# \copyright Copyright (c) 2015-2017 Utrecht University. All rights reserved
# \license   GPLv3, see LICENSE

# \brief This policy is fired when a file is put onto iRODS. In the research area we need to check
#         for locks. To prevent breaking the metadata form, whenever a formelements XML or XSD is
#         uploaded they are validated against a XSD. We can't prevent breakage caused by inconsistencies
#         between the XSD and formelements
#
acPostProcForPut {
	on ($objPath like regex "/[^/]+/home/" ++ IIGROUPPREFIX ++ ".*") {
		# Check for locks in the research area
		uuGetUserType(uuClientFullName, *userType);
		if (*userType == "rodsadmin") {
			succeed;
		}

		iiCanDataObjCreate($objPath, *allowed, *reason);
		if (!*allowed) {
			# There is no acPreProcForPut, so we can only remove the object after the fact.
			msiDataObjUnlink("objPath=$objPath++++forceFlag=", *status);
		}
	}

	on ($objPath like regex "/[^/]+/" ++ IIXSDCOLLECTION ++ "/.*\.xsd") {
		# Check new XSD against a schema for xsd validity. Rename the file when invalid

		*xsdpath =  "/" ++ $rodsZoneClient ++ IIXSDCOLLECTION ++ "/schema-for-xsd.xsd";
		iiRenameInvalidXML($objPath, *xsdpath);
	}

	on ($objPath like regex "/[^/]+/" ++ IIFORMELEMENTSCOLLECTION ++ "/.*\.xml") {
		# Check  for invalid formelements XML files and rename them.
		*xsdpath =  "/" ++ $rodsZoneClient ++ IIXSDCOLLECTION ++ "/schema-for-formelements.xsd";
		iiRenameInvalidXML($objPath, *xsdpath);
	}

}

# \brief This policy is fired before a collection is deleted.
#        The policy prohibits deleting the collection if the collection
#        is locked
#
acPreprocForRmColl {
	on($collName like regex "/[^/]+/home/" ++ IIGROUPPREFIX ++ ".*") {
		# Check for locks in the research area
		uuGetUserType(uuClientFullName, *userType);
		if (*userType == "rodsadmin") {
			succeed;
		}

		iiCanCollDelete($collName, *allowed, *reason);
		if (!*allowed) {
			cut;
			msiOprDisallowed;
		}

	}
}

# \brief  This policy is fired before a data object is deleted
#         The policy prohibits deleting the data object if the data object
#         is locked. The parent collection is not checked
#
acDataDeletePolicy {
	on($objPath like regex "/[^/]+/home/" ++ IIGROUPPREFIX ++ ".*") {

		uuGetUserType(uuClientFullName, *userType);
		if (*userType == "rodsadmin") {
			succeed;
		}

		iiCanDataObjDelete($objPath, *allowed, *reason);
		if (!*allowed) {
			cut;
			msiDeleteDisallowed;
		}
	}
}

# \brief  This policy is fired before a collection is created. The policy prohibits creating
#         a new collection if the parent collection is locked
#
acPreprocForCollCreate {
	on($collName like regex "/[^/]+/home/" ++ IIGROUPPREFIX ++ ".*") {
		uuGetUserType(uuClientFullName, *userType);
		if (*userType == "rodsadmin") {
			succeed;
		}
		#DEBUG writeLine("serverLog", "acPreprocForCollCreate: $collName");
		iiCanCollCreate($collName, *allowed, *reason);
		if (!*allowed) {
			cut;
			msiOprDisallowed;
		}
	}
}

# \brief  This policy is fired before a data object is renamed or moved
#         The policy disallows renaming or moving the data object, if the
#         object is locked, or if the collection that will be the new parent
#         collection of the data object after the rename is locked
#
acPreProcForObjRename(*src, *dst) {
	on($objPath like regex "/[^/]+/home/" ++ IIGROUPPREFIX ++ ".[^/]*/.*") {
		uuGetUserType(uuClientFullName, *userType);
		if (*userType == "rodsadmin") {
			succeed;
		}

		msiGetObjType($objPath, *objType);
		if (*objType == "-c") {
			iiCanCollRename(*src, *dst, *allowed, *reason);
			if(!*allowed) {
				cut;
				msiOprDisallowed;
			}
		} else {
			iiCanDataObjRename(*src, *dst, *allowed, *reason);
			if(!*allowed) {
				cut;
				msiOprDisallowed;
			}
		}
	}
}


# \brief  This policy is fired before a data object is opened.
#         The policy does not prohibit opening data objects for reading,
#         but if the data object is locked, opening for writing is
#         disallowed. Many editors open a file for reading while editing and
#         store the file locally. Only when saving the changes, the file is
#         opened for writing. If the file is locked, this means changes can be
#         created in the file, but they cannot be saved.
#
acPreprocForDataObjOpen {
	on ($writeFlag == "1" && $objPath like regex "/[^/]+/home/" ++ IIGROUPPREFIX ++ ".*") {

		#DEBUG writeLine("serverLog", "acPreprocForDataObjOpen: $objPath");
		uuGetUserType(uuClientFullName, *userType);
		if (*userType == "rodsadmin") {
			succeed;
		}

		iiCanDataObjWrite($objPath, *allowed, *reason);
		if (!*allowed) {
			cut;
			msiOprDisallowed;
		}
	}
}

# \brief  This policy is fired when AVU meta data is copied from one object to another.
#         Copying of metadata is prohibited by this policy if the target object is locked
#
acPreProcForModifyAVUMetadata(*Option,*SourceItemType,*TargetItemType,*SourceItemName,*TargetItemName) {
	on (
	(*SourceItemType == "-C" || *SourceItemType == "-d")
	&& (*SourceItemName like regex "/[^/]+/home/" ++ IIGROUPPREFIX ++ ".*"
	|| *TargetItemName like regex "/[^/]+/home/" ++ IIGROUPPREFIX ++ ".*")
	) {

		uuGetUserType(uuClientFullName, *userType);
		if (*userType == "rodsadmin") {
			succeed;
		}

		iiCanCopyMetadata(*Option, *SourceItemType, *TargetItemType, *SourceItemName, *TargetItemName, *allowed, *reason);
		if (!allowed) {
			cut;
			msiOprDisallowed;
		}
	}
}

# \brief  This policy is fired when AVU metadata is added or set. Status transitions for folders and vault packages are
#         implemented as AVU metadata changes on attributes defined in iiConstants.r
#         When the status metadata is changed Pre condition transition rules are called in iiFolderStatusTransitsions.r and 
#         iiVaultTransitions.r
#         Organisational metadata is needed for these status transitions and actions belonging to them. So we can't lock
#         the organisational metadata when a folder is locked.
#
acPreProcForModifyAVUMetadata(*option, *itemType, *itemName, *attributeName, *attributeValue, *attributeUnit) {
	on (*attributeName like UUUSERMETADATAPREFIX ++ "*"
	    && *itemName like regex "/[^/]+/home/" ++ IIGROUPPREFIX ++ ".*") {
		uuGetUserType(uuClientFullName, *userType);
		if (*userType == "rodsadmin") {
			succeed;
		}

		# Only allow manipulation of user metadata when the target is not locked
		iiCanModifyUserMetadata(*option, *itemType, *itemName, *attributeName, *allowed, *reason);
		if (!*allowed) {
			cut;
			msiOprDisallowed;
		}
	}

        on (*attributeName == IISTATUSATTRNAME && *itemName like regex "/[^/]+/home/" ++ IIGROUPPREFIX ++ ".*") {
		# Special rules for the folder status. Subfolders and ancestors  of a special folder are locked.
		*actor = uuClientFullName;
		uuGetUserType(*actor, *userType);
		if (*userType == "rodsadmin") {
			*allowed = true;
		} else {
			#DEBUG writeLine("serverLog", "Calling iiCanModifyFolderStatus");
			iiCanModifyFolderStatus(*option, *itemName, *attributeName, *attributeValue, *actor, *allowed, *reason);
		}
		if (*allowed) {
			iiFolderStatus(*itemName, *currentStatus);
			if (*option == "rm") {
				*newStatus = FOLDER;
			} else {
				*newStatus = *attributeValue;
			}
			*err = errorcode(iiPreFolderStatusTransition(*itemName, *currentStatus, *newStatus));
			if (*err < 0) {
				# Perhaps a rollback is needed
				*allowed = false;
			}
		}
		if (!*allowed) {
			cut;
			msiOprDisallowed;
		}
	}

        on (*attributeName == IIVAULTSTATUSATTRNAME && *itemName like regex "/[^/]+/home/" ++ IIVAULTPREFIX ++ ".*") {
		# Special rules for the folder status. Subfolders and ancestors  of a special folder are locked.
		*actor = uuClientFullName;
		uuGetUserType(*actor, *userType);
		if (*userType == "rodsadmin") {
			*allowed = true;
		}

		if (*allowed) {
			iiVaultStatus(*itemName, *currentStatus);
			*newStatus = *attributeValue;
			*err = errorcode(iiPreVaultStatusTransition(*itemName, *currentStatus, *newStatus));
			if (*err < 0) {
				# Perhaps a rollback is needed
				*allowed = false;
			}
		}
		if (!*allowed) {
			cut;
			msiOprDisallowed;
		}
	}
}

# \brief This policy gets triggered when metadata is modified. This cannot be triggered from a rule as the
#        current set of microservices have no 'mod' variant. When imeta is used however, the behaviour should
#        be the same for locked folders and folder transitions as the PEP above.
#
acPreProcForModifyAVUMetadata(*option, *itemType, *itemName, *attributeName, *attributeValue, *attributeUnit,  *newAttributeName, *newAttributeValue, *newAttributeUnit) {
	on (*attributeName like UUUSERMETADATAPREFIX ++ "*" && *itemName like regex "/[^/]+/home/" ++ IIGROUPPREFIX ++ ".*" ) {
		uuGetUserType(uuClientFullName, *userType);
		if (*userType == "rodsadmin") {
			succeed;
		}


		iiCanModifyUserMetadata(*option, *itemType, *itemName, *attributeName, *allowed, *reason) ;
		if (!*allowed) {
			cut;
			msiOprDisallowed;
		}
	}

        on (*attributeName == IISTATUSATTRNAME ++ "*" && *itemName like regex "/[^/]+/home/" ++ IIGROUPPREFIX ++ ".*" ) {
		*actor = uuClientFullName;
		uuGetUserType(*actor, *userType);
		if (*userType == "rodsadmin") {
			*allowed = true;
		} else {
			iiCanModifyFolderStatus(*option, *itemName, *attributeName, *attributeValue, *newAttributeName, *newAttributeValue, *actor, *allowed, *reason);
		}
		if (*allowed) {
			iiFolderStatus(*itemName, *currentStatus);
			*newStatus = triml(*newAttributeValue, "v:");
			*err = errorcode(iiPreFolderStatusTransition(*itemName, *currentStatus, *newStatus));
			if (*err < 0) {
				# Rollback
				*allowed = false;
			}
		}

		if (!*allowed) {
			cut;
			msiOprDisallowed;
		}
	}

        on (*attributeName == IIVAULTSTATUSATTRNAME ++ "*" && *itemName like regex "/[^/]+/home/" ++ IIVAULTPREFIX ++ ".*" ) {
		*actor = uuClientFullName;
		uuGetUserType(*actor, *userType);
		if (*userType == "rodsadmin") {
			*allowed = true;
		}

		if (*allowed) {
			iiVaultStatus(*itemName, *currentStatus);
			*newStatus = triml(*newAttributeValue, "v:");
			*err = errorcode(iiPreVaultStatusTransition(*itemName, *currentStatus, *newStatus));
			if (*err < 0) {
				# Rollback
				*allowed = false;
			}
		}

		if (!*allowed) {
			cut;
			msiOprDisallowed;
		}
	}
}

# \brief  This PEP is called after a AVU is added (option = 'add'), set (option = 'set') or removed (option = 'rm') in the research area or the vault. Post conditions
#         defined in iiFolderStatusTransitions.r and iiVaultTransitions.r are called here.
acPostProcForModifyAVUMetadata(*option, *itemType, *itemName, *attributeName, *attributeValue, *attributeUnit) {
        on (*attributeName == IISTATUSATTRNAME &&  *itemName like regex "/[^/]+/home/" ++ IIGROUPPREFIX ++ ".*") {
		if (*option == "rm") {
		       	*newStatus = FOLDER;
	       	} else {
		       	*newStatus =  *attributeValue;
	       	};
		iiPostFolderStatusTransition(*itemName, uuClientFullName, *newStatus);
	}

        on (*attributeName == IIVAULTSTATUSATTRNAME &&  *itemName like regex "/[^/]+/home/" ++ IIVAULTPREFIX ++ ".*") {
		iiPostVaultStatusTransition(*itemName, uuClientFullName, *attributeValue);
	}
}

# \brief This PEP is called after an AVU is modified (option = 'mod') in the research area or the vault. Post conditions are called
#        in iiFolderStatusTransitions.r and iiVaultTransitions.r
acPostProcForModifyAVUMetadata(*option, *itemType, *itemName, *attributeName, *attributeValue, *attributeUnit,  *newAttributeName, *newAttributeValue, *newAttributeUnit) {
        on (*attributeName == IISTATUSATTRNAME &&  *itemName like regex "/[^/]+/home/" ++ IIGROUPPREFIX ++ ".*") {
		*newStatus = triml(*newAttributeValue, "v:");
		iiPostFolderStatusTransition(*itemName, uuClientFullName, *newStatus);
	}

        on (*attributeName == IIVAULTSTATUSATTRNAME &&  *itemName like regex "/[^/]+/home/" ++ IIVAULTPREFIX ++ ".*") {
		*newStatus = triml(*newAttributeValue, "v:");
		iiPostVaultStatusTransition(*itemName, uuClientFullName, *newStatus);
	}
}


# \brief uuResourceModifiedPostResearch  Policy to import metadata when a IIMETADATAXMLNAME file appears. Instance specific rulesets
#                                        should call this rule from the appropriate dynamic PEP. As the call signatures for dynamic PEPs
#                                        are in flux between iRODS versions, these rules should be changed.
# \param[in] pluginInstanceName		 a copy of $pluginInstanceName from the dynamic PEP
# \param[in] KVPairs                     a copy of $KVPairs from the dynamic PEP
uuResourceModifiedPostResearch(*pluginInstanceName, *KVPairs) {
	# possible match
	# "/tempZone/home/research-any/possible/path/to/yoda-metadata.xml"
	# "/tempZone/home/datamanager-category/vault-path/to/yoda-metadata.xml"
	if (*KVPairs.logical_path like regex "^/"
	    ++ *KVPairs.client_user_zone
	    ++ "/home/"
	    ++ "(" ++ IIGROUPPREFIX ++ "|datamanager-)"
	    ++ "[^/]+(/.\*)\*/" ++ IIMETADATAXMLNAME ++ "$") {
		#DEBUG writeLine("serverLog", "uuResourceModifiedPostResearch:\n KVPairs = *KVPairs\npluginInstanceName = *pluginInstanceName");
		iiMetadataXmlModifiedPost(*KVPairs.logical_path, *KVPairs.client_user_name, *KVPairs.client_user_zone);
	}
}

<<<<<<< HEAD
acPostProcForObjRename(*src, *dst) {
	on(*dst like regex "/[^/]+/home/" ++ IIGROUPPREFIX ++ ".[^/]*/.*") {
		# enforce research group ACL's on folder moved from outside of research group
		*srcPathElems = split(*src, "/");
		*dstPathElems = split(*dst, "/");		
		#DEBUG writeLine("serverLog", "acPostProcForObjRename: *src -> *dst");
		if (elem(*srcPathElems, 2) != elem(*dstPathElems, 2)) {
			uuEnforceGroupAcl(*dst);
		}
	}

}

# \brief uuResourceRenamePostResearch    This policy is created to support the moving, renaming and trashing of the .yoda-metadata.xml file as well as enforcing group ACL's when collections or data objects are moved from outside a research group into it
# \param[in] pluginInstanceName   a copy of $pluginInstanceName
# \param[in] KVPairs  a copy of $KVPairs
=======
# \brief This policy is created to support the moving, renaming
#        and trashing of the .yoda-metadata.xml file as well as
#        enforcing group ACL's when collections or data objects
#        are moved from outside a research group into it.
#
# \param[in] pluginInstanceName  a copy of $pluginInstanceName
# \param[in] KVPairs             a copy of $KVPairs
#
>>>>>>> ea5def93
uuResourceRenamePostResearch(*pluginInstanceName, *KVPairs) {
	# example match "/mnt/irods01/vault01/home/research-any/possible/path/to/yoda-metadata.xml"
	#DEBUG writeLine("serverLog", "pep_resource_rename_post:\n \$KVPairs = *KVPairs\n\$pluginInstanceName = *pluginInstanceName");
	*zone = *KVPairs.client_user_zone;
	*dst = *KVPairs.logical_path;
	iiLogicalPathFromPhysicalPath(*KVPairs.physical_path, *src, *zone);

	if (*dst like regex "/[^/]+/home/" ++ IIGROUPPREFIX ++ ".*") {
		*srcPathElems = split(*src, "/");
		*dstPathElems = split(*dst, "/");

		if (elem(*srcPathElems, 2) != elem(*dstPathElems, 2)) {
			uuEnforceGroupAcl(*dst);
		}

	}

	if (*src like regex "/[^/]+/home/" ++ IIGROUPPREFIX ++ ".*/" ++ IIMETADATAXMLNAME ++ "$") {
		iiMetadataXmlRenamedPost(*src, *dst, *zone);

	}
}

# \brief Policy to act upon the removal of a METADATAXMLNAME file.
#
# \param[in] pluginInstanceName   a copy of $pluginInstanceName
# \param[in] KVPairs  a copy of $KVPairs
#
uuResourceUnregisteredPostResearch(*pluginInstanceName, *KVPairs) {
	# Example match: "/tempZone/home/research-any/possible/path/to/yoda-metadata.xml"
	if (*KVPairs.logical_path like regex "^/"
	    ++ *KVPairs.client_user_zone
	    ++ "/home/" ++ IIGROUPPREFIX
	    ++ "[^/]+(/.\*)\*/"
	    ++ IIMETADATAXMLNAME ++ "$") {

		#DEBUG writeLine("serverLog", "pep_resource_unregistered_post:\n \$KVPairs = *KVPairs\n\$pluginInstanceName = *pluginInstanceName");
		iiMetadataXmlUnregisteredPost(*KVPairs.logical_path);
		}
}<|MERGE_RESOLUTION|>--- conflicted
+++ resolved
@@ -372,7 +372,8 @@
 	}
 }
 
-<<<<<<< HEAD
+# \brief This PEP is called whenever a data object or collection is renamed or moved. Will enforce the ACL's of a research group
+#        when data is moved from outside of the research group.
 acPostProcForObjRename(*src, *dst) {
 	on(*dst like regex "/[^/]+/home/" ++ IIGROUPPREFIX ++ ".[^/]*/.*") {
 		# enforce research group ACL's on folder moved from outside of research group
@@ -386,10 +387,6 @@
 
 }
 
-# \brief uuResourceRenamePostResearch    This policy is created to support the moving, renaming and trashing of the .yoda-metadata.xml file as well as enforcing group ACL's when collections or data objects are moved from outside a research group into it
-# \param[in] pluginInstanceName   a copy of $pluginInstanceName
-# \param[in] KVPairs  a copy of $KVPairs
-=======
 # \brief This policy is created to support the moving, renaming
 #        and trashing of the .yoda-metadata.xml file as well as
 #        enforcing group ACL's when collections or data objects
@@ -398,7 +395,6 @@
 # \param[in] pluginInstanceName  a copy of $pluginInstanceName
 # \param[in] KVPairs             a copy of $KVPairs
 #
->>>>>>> ea5def93
 uuResourceRenamePostResearch(*pluginInstanceName, *KVPairs) {
 	# example match "/mnt/irods01/vault01/home/research-any/possible/path/to/yoda-metadata.xml"
 	#DEBUG writeLine("serverLog", "pep_resource_rename_post:\n \$KVPairs = *KVPairs\n\$pluginInstanceName = *pluginInstanceName");
