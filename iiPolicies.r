--- conflicted
+++ resolved
@@ -1,65 +1,3 @@
-<<<<<<< HEAD
-# Policies go in here!
-# Policies go in here!
-
-acDataDeletePolicy {
-	uuIiDisallowOperationIfLockedOrFrozen($collParentName, true);
-	uuIiDisallowOperationIfLockedOrFrozen($collName, true);
-}
-
-
-acPreProcForCollCreate {
-	uuIiDisallowOperationIfLockedOrFrozen($collParentName, true);
-	uuIiDisallowOperationIfLockedOrFrozen($collName, true);
-}
-
-# only SuserAndConn available. Need information on object as well
-# acPreProcForModifyAccessControl {
-# }
-
-# only SuserAndConn available. Need information on object as well
-#acPreProcForModifyAVUMetadata {
-#
-#}
-
-acPreProcForModifyCollMeta {
-	uuIiDisallowOperationIfLockedOrFrozen($collParentName, true);
-	uuIiDisallowOperationIfLockedOrFrozen($collName, true);
-}
-
-acPreProcForModifyDataObjMeta {
-	uuIiDisallowOperationIfLockedOrFrozen($objPath, false);
-}
-
-acPreProcForObjRename {
-	uuIiDisallowOperationIfLockedOrFrozen($objPath, false);
-}
-
-acPreProcForRmColl {
-	uuIiDisallowOperationIfLockedOrFrozen($collParentName, true);
-	uuIiDisallowOperationIfLockedOrFrozen($collName, true);
-}
-
-acPreProcForDataObjOpen {
-	ON ($writeFlag == "1") {
-		uuIiDisallowOperationIfLockedOrFrozen($objectPath, false);
-	}
-}
-
-# TODO: why use the isAdminUser function?
-# On the server, some more stuff is written to the log. This function is called in some cases, but not much shows up otherwise. 
-
-uuIiDisallowOperationIfLockedOrFrozen(*objectPath, *isCollection) {
-	uuYcObjectIsLocked(*objPath, *locked);
-	iiObjectIsSnapshotLocked(*objPath, *isCollection, *snaplocked, *frozen);
-	if(*locked || *snaplocked || *frozen) {
-		uuYcIsAdminUser(*isAdminUser);
-		if(!*isAdminUser) {
-			cut;
-			msiOprDisallowed;
-		}
-	}
-=======
 # This policy is fired before a collection is deleted.
 # The policy prohibits deleting the collection if the collection
 # is locked
@@ -203,5 +141,4 @@
                         *allowed = false;
                 }
         }
->>>>>>> 49cac696
 }