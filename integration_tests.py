--- conflicted
+++ resolved
@@ -6,13 +6,10 @@
 
 __all__ = ['rule_run_integration_tests']
 
-<<<<<<< HEAD
 import json
 import os
-=======
 import re
 import time
->>>>>>> fb4ebf6c
 import traceback
 import uuid
 
@@ -244,8 +241,6 @@
     {"name": "msvc.msi_vault_stat.outsidevault2",
      "test": lambda ctx: _call_msvc_stat_vault_check_exc(ctx, "dev001_1", "/var/lib/irods/Vault1_2/yoda/licenses/GNU General Public License v3.0.uri"),
      "check": lambda x: x},
-<<<<<<< HEAD
-
     {"name": "msvc.msi_file_checksum.file",
      "test": lambda ctx: _call_file_checksum_either_resc(ctx, "/var/lib/irods/VaultX/yoda/licenses/GNU General Public License v3.0.txt"),
      "check": lambda x: x == "sha2:OXLcl0T2SZ8Pmy2/dmlvKuetivmyPd5m1q+Gyd+zaYY="},
@@ -276,7 +271,6 @@
     {"name": "msvc.msi_dir_list.outside_vault",
      "test": lambda ctx: _call_dir_list_check_exc(ctx, '/etc/passwd', 'dev001_2'),
      "check": lambda x: x},
-=======
     {"name": "msvc.rmw_avu_collection_literal",
      "test": lambda ctx: _test_msvc_rmw_avu_collection(ctx, ("foo", "bar", "baz")),
      "check": lambda x: (("aap", "noot", "mies") in x
@@ -366,7 +360,6 @@
     {"name": "policies.check_anonymous_access_allowed.remote",
      "test": lambda ctx: ctx.rule_check_anonymous_access_allowed("1.2.3.4", ""),
      "check": lambda x: x['arguments'][1] == 'false'},
->>>>>>> fb4ebf6c
     {"name":  "util.collection.exists.yes",
      "test": lambda ctx: collection.exists(ctx, "/tempZone/yoda"),
      "check": lambda x: x},
