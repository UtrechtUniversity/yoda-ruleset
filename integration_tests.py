--- conflicted
+++ resolved
@@ -11,8 +11,6 @@
 from util import collection, config, data_object, log, msi, resource, rule, user
 
 
-<<<<<<< HEAD
-=======
 def _call_msvc_stat_vault(ctx, resc_name, data_path):
     ret = msi.stat_vault(ctx, resc_name, data_path, '', '')
     return (ret['arguments'][2], ret['arguments'][3])
@@ -37,7 +35,6 @@
     return ctx.msi_json_objops(jsonstr, val, ops)["arguments"][argument_index]
 
 
->>>>>>> 3f691914
 basic_integration_tests = [
     {"name": "msvc.json_arrayops.add",
      "test": lambda ctx: _call_msvc_json_arrayops(ctx, '["a", "b", "c"]', "d", "add", 0, 0),
@@ -243,20 +240,6 @@
     return return_value
 
 
-def _call_msvc_stat_vault(ctx, resc_name, data_path):
-    ret = msi.stat_vault(ctx, resc_name, data_path, '', '')
-    return (ret['arguments'][2], ret['arguments'][3])
-
-
-def _call_msvc_stat_vault_check_exc(ctx, resc_name, data_path):
-    """Verifies whether a call to the stat vault microservice raises an exception"""
-    try:
-        msi.stat_vault(ctx, resc_name, data_path, '', '')
-        return False
-    except Exception:
-        return True
-
-
 def _call_msvc_np_checksum(ctx, obj_name, repl_num):
     ret = msi.dataObj_np_checksum(ctx, obj_name, repl_num, '')
     return ret['arguments'][2]
