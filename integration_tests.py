# -*- coding: utf-8 -*-
"""Integration tests for the development environment."""

__copyright__ = 'Copyright (c) 2019-2024, Utrecht University'
__license__   = 'GPLv3, see LICENSE'

__all__ = ['rule_run_integration_tests']

import re
import time
import traceback
import uuid

import folder
from util import avu, collection, config, constants, data_object, log, msi, resource, rule, user


def _call_msvc_stat_vault(ctx, resc_name, data_path):
    ret = msi.stat_vault(ctx, resc_name, data_path, '', '')
    return (ret['arguments'][2], ret['arguments'][3])


def _call_msvc_stat_vault_check_exc(ctx, resc_name, data_path):
    """Verifies whether a call to the stat vault microservices raises an exception"""
    try:
        msi.stat_vault(ctx, resc_name, data_path, '', '')
        return False
    except Exception:
        return True


def _call_msvc_json_arrayops(ctx, jsonstr, val, ops, index, argument_index):
    """Returns an output argument from the json_arrayops microservice"""
    return ctx.msi_json_arrayops(jsonstr, val, ops, index)["arguments"][argument_index]


def _call_msvc_json_objops(ctx, jsonstr, val, ops, argument_index):
    """Returns an output argument from the json_objops microservice"""
    return ctx.msi_json_objops(jsonstr, val, ops)["arguments"][argument_index]


def _create_tmp_object(ctx):
    """Creates a randomly named test data object and returns its name"""
    path = "/{}/home/rods/{}.test".format(user.zone(ctx), str(uuid.uuid4()))
    data_object.write(ctx, path, "test")
    return path


def _create_tmp_collection(ctx):
    """Creates a randomly named test collection and returns its name"""
    path = "/{}/home/rods/{}-test".format(user.zone(ctx), str(uuid.uuid4()))
    collection.create(ctx, path)
    return path


def _test_msvc_add_avu_object(ctx):
    tmp_object = _create_tmp_object(ctx)
    ctx.msi_add_avu('-d', tmp_object, "foo", "bar", "baz")
    result = [(m.attr, m.value, m.unit) for m in avu.of_data(ctx, tmp_object)]
    data_object.remove(ctx, tmp_object)
    return result


def _test_msvc_add_avu_collection(ctx):
    tmp_object = _create_tmp_collection(ctx)
    ctx.msi_add_avu('-c', tmp_object, "foo", "bar", "baz")
    result = [(m.attr, m.value, m.unit) for m in avu.of_coll(ctx, tmp_object)]
    collection.remove(ctx, tmp_object)
    return result


def _test_msvc_rmw_avu_object(ctx, rmw_attributes):
    tmp_object = _create_tmp_object(ctx)
    ctx.msi_add_avu('-d', tmp_object, "foo", "bar", "baz")
    ctx.msi_add_avu('-d', tmp_object, "foot", "hand", "head")
    ctx.msi_add_avu('-d', tmp_object, "aap", "noot", "mies")
    ctx.msi_rmw_avu('-d', tmp_object, rmw_attributes[0], rmw_attributes[1], rmw_attributes[2])
    result = [(m.attr, m.value, m.unit) for m in avu.of_data(ctx, tmp_object)]
    data_object.remove(ctx, tmp_object)
    return result


def _test_msvc_rmw_avu_collection(ctx, rmw_attributes):
    tmp_object = _create_tmp_collection(ctx)
    ctx.msi_add_avu('-c', tmp_object, "foo", "bar", "baz")
    ctx.msi_add_avu('-c', tmp_object, "foot", "hand", "head")
    ctx.msi_add_avu('-c', tmp_object, "aap", "noot", "mies")
    ctx.msi_rmw_avu('-c', tmp_object, rmw_attributes[0], rmw_attributes[1], rmw_attributes[2])
    result = [(m.attr, m.value, m.unit) for m in avu.of_coll(ctx, tmp_object)]
    collection.remove(ctx, tmp_object)
    return result


def _test_avu_set_collection(ctx, catch):
    # Test setting avu with catch and without catch
    tmp_object = _create_tmp_collection(ctx)
    avu.set_on_coll(ctx, tmp_object, "foo", "bar", catch)
    result = [(m.attr, m.value, m.unit) for m in avu.of_coll(ctx, tmp_object)]
    collection.remove(ctx, tmp_object)
    return result


def _test_avu_rmw_collection(ctx, rmw_attributes):
    # Test removing with catch and without catch
    tmp_object = _create_tmp_collection(ctx)
    ctx.msi_add_avu('-c', tmp_object, "foo", "bar", "baz")
    ctx.msi_add_avu('-c', tmp_object, "aap", "noot", "mies")
    avu.rmw_from_coll(ctx, tmp_object, rmw_attributes[0], rmw_attributes[1], rmw_attributes[2], rmw_attributes[3])
    result = [(m.attr, m.value, m.unit) for m in avu.of_coll(ctx, tmp_object)]
    collection.remove(ctx, tmp_object)
    return result


def _test_folder_set_retry_avus(ctx):
    tmp_coll = _create_tmp_collection(ctx)
    folder.folder_secure_set_retry_avus(ctx, tmp_coll, 2)
    # Needed to be able to delete collection
    msi.set_acl(ctx, "default", "admin:own", user.full_name(ctx), tmp_coll)
    collection.remove(ctx, tmp_coll)
    return True


def _test_folder_cronjob_status(ctx):
    tmp_coll = _create_tmp_collection(ctx)
    result_set = folder.set_cronjob_status(ctx, constants.CRONJOB_STATE['RETRY'], tmp_coll)
    status = folder.get_cronjob_status(ctx, tmp_coll)
    correct_status = status == constants.CRONJOB_STATE['RETRY']
    result_rm = folder.rm_cronjob_status(ctx, tmp_coll)
    collection.remove(ctx, tmp_coll)
    return result_set, correct_status, result_rm


def _test_folder_set_get_last_run(ctx):
    tmp_coll = _create_tmp_collection(ctx)
    result = folder.set_last_run_time(ctx, tmp_coll)
    found, last_run = folder.get_last_run_time(ctx, tmp_coll)
    collection.remove(ctx, tmp_coll)
    return result, found, last_run


def _test_folder_secure_func(ctx, func):
    """Create tmp collection, apply func to it and get result, and clean up.
       Used for testing functions that modify avu/acls related to folder secure.
       Happy flow.

    :param ctx:  Combined type of a callback and rei struct
    :param func: Function to test

    :returns: Result of action
    """
    tmp_coll = _create_tmp_collection(ctx)
    # Assume returns True/False, or does not return
    result = func(ctx, tmp_coll)
    # Needed to be able to delete collection in situations where func changed ACLs
    msi.set_acl(ctx, "default", "admin:own", user.full_name(ctx), tmp_coll)
    collection.remove(ctx, tmp_coll)
    if result is None:
        return True
    return result


basic_integration_tests = [
    {"name": "msvc.add_avu_collection",
     "test": lambda ctx: _test_msvc_add_avu_collection(ctx),
     "check": lambda x: (("foo", "bar", "baz") in x and len(x) == 1)},
    {"name": "msvc.add_avu_object",
     "test": lambda ctx: _test_msvc_add_avu_object(ctx),
     "check": lambda x: (("foo", "bar", "baz") in x
                         and len([a for a in x if a[0] not in ["org_replication_scheduled"]]) == 1
                         )},
    {"name": "msvc.json_arrayops.add",
     "test": lambda ctx: _call_msvc_json_arrayops(ctx, '["a", "b", "c"]', "d", "add", 0, 0),
     "check": lambda x: x == '["a", "b", "c", "d"]'},
    {"name": "msvc.json_arrayops.find_exist",
     "test": lambda ctx: _call_msvc_json_arrayops(ctx, '["a", "b", "c"]', "b", "find", 0, 3),
     "check": lambda x: x == 1},
    {"name": "msvc.json_arrayops.find_notexist",
     "test": lambda ctx: _call_msvc_json_arrayops(ctx, '["a", "b", "c"]', "d", "find", 0, 3),
     "check": lambda x: x == -1},
    {"name": "msvc.json_arrayops.get",
     "test": lambda ctx: _call_msvc_json_arrayops(ctx, '["a", "b", "c"]', "", "get", 1, 1),
     "check": lambda x: x == 'b'},
    {"name": "msvc.json_arrayops.rm_exist",
     "test": lambda ctx: _call_msvc_json_arrayops(ctx, '["a", "b", "c"]', "b", "rm", 0, 0),
     "check": lambda x: x == '["a", "c"]'},
    {"name": "msvc.json_arrayops.rm_notexist",
     "test": lambda ctx: _call_msvc_json_arrayops(ctx, '["a", "b", "c"]', "d", "rm", 0, 0),
     "check": lambda x: x == '["a", "b", "c"]'},
    {"name": "msvc.json_arrayops.size",
     "test": lambda ctx: _call_msvc_json_arrayops(ctx, '["a", "b", "c"]', "", "size", 0, 3),
     "check": lambda x: x == 3},
    {"name": "msvc.json_objops.add_notexist_empty",
     "test": lambda ctx: _call_msvc_json_objops(ctx, '', msi.kvpair(ctx, "e", "f"), 'add',  0),
     "check": lambda x: x == '{"e": "f"}'},
    {"name": "msvc.json_objops.add_notexist_nonempty",
     "test": lambda ctx: _call_msvc_json_objops(ctx, '{"a": "b"}', msi.kvpair(ctx, "e", "f"), 'add',  0),
     "check": lambda x: x == '{"a": "b", "e": "f"}'},
    {"name": "msvc.json_objops.add_exist_nonempty",
     "test": lambda ctx: _call_msvc_json_objops(ctx, '{"a": "b"}', msi.kvpair(ctx, "e", "g"), 'add',  0),
     "check": lambda x: x == '{"a": "b", "e": "g"}'},
    {"name": "msvc.json_objops.get_exist",
     "test": lambda ctx: _call_msvc_json_objops(ctx, '{"a": "b", "c": "d"}', msi.kvpair(ctx, "c", ""), 'get',  1),
     "check": lambda x: str(x) == "(['c'], ['d'])"},
    {"name": "msvc.json_objops.get_notexist",
     "test": lambda ctx: _call_msvc_json_objops(ctx, '{"a": "b", "c": "d"}', msi.kvpair(ctx, "e", ""), 'get',  1),
     "check": lambda x: str(x) == "(['e'], [''])"},
    {"name": "msvc.json_objops.rm_exist",
     "test": lambda ctx: _call_msvc_json_objops(ctx, '{"a": "b", "c": "d"}', msi.kvpair(ctx, "c", "d"), 'rm',  0),
     "check": lambda x: x == '{"a": "b"}'},
    {"name": "msvc.json_objops.rm_notexist",
     "test": lambda ctx: _call_msvc_json_objops(ctx, '{"a": "b", "c": "d"}', msi.kvpair(ctx, "c", "e"), 'rm',  0),
     "check": lambda x: x == '{"a": "b", "c": "d"}'},
    {"name": "msvc.json_objops.set_notexist_empty",
     "test": lambda ctx: _call_msvc_json_objops(ctx, '', msi.kvpair(ctx, "e", "f"), 'set',  0),
     "check": lambda x: x == '{"e": "f"}'},
    {"name": "msvc.json_objops.set_notexist_nonempty",
     "test": lambda ctx: _call_msvc_json_objops(ctx, '{"a": "b"}', msi.kvpair(ctx, "e", "f"), 'set',  0),
     "check": lambda x: x == '{"a": "b", "e": "f"}'},
    {"name": "msvc.json_objops.set_exist_nonempty",
     "test": lambda ctx: _call_msvc_json_objops(ctx, '{"a": "b"}', msi.kvpair(ctx, "e", "g"), 'set',  0),
     "check": lambda x: x == '{"a": "b", "e": "g"}'},
    {"name": "msvc.msi_vault_stat.file",
     "test": lambda ctx: (_call_msvc_stat_vault(ctx, "dev001_1", "/var/lib/irods/Vault1_1/yoda/licenses/GNU General Public License v3.0.uri"),
                          _call_msvc_stat_vault(ctx, "dev001_2", "/var/lib/irods/Vault1_2/yoda/licenses/GNU General Public License v3.0.uri")),
     "check": lambda x: (x[0][0] == "FILE" and x[0][1] == "45") or (x[1][0] == "FILE" and x[1][1] == "45")},
    {"name": "msvc.msi_vault_stat.dir",
     "test": lambda ctx: (_call_msvc_stat_vault(ctx, "dev001_1", "/var/lib/irods/Vault1_1/home"),
                          _call_msvc_stat_vault(ctx, "dev001_2", "/var/lib/irods/Vault1_2/home")),
     "check": lambda x: (x[0][0] == "DIR" and x[0][1] == "0") or (x[1][0] == "DIR" and x[1][1] == "0")},
    {"name": "msvc.msi_vault_stat.notexist",
     "test": lambda ctx: _call_msvc_stat_vault(ctx, "dev001_1", "/var/lib/irods/Vault1_1/doesnotexist"),
     "check": lambda x: x[0] == "NOTEXIST" and x[1] == "0"},
    {"name": "msvc.msi_vault_stat.resourcenotexist",
     "test": lambda ctx: _call_msvc_stat_vault_check_exc(ctx, "doesnotexist", "/var/lib/irods/Vault1_1/yoda/licenses/GNU General Public License v3.0.uri"),
     "check": lambda x: x},
    {"name": "msvc.msi_vault_stat.outsidevault1",
     "test": lambda ctx: _call_msvc_stat_vault_check_exc(ctx, "dev001_1", "/etc/passwd"),
     "check": lambda x: x},
    {"name": "msvc.msi_vault_stat.outsidevault2",
     "test": lambda ctx: _call_msvc_stat_vault_check_exc(ctx, "dev001_1", "/var/lib/irods/Vault1_2/yoda/licenses/GNU General Public License v3.0.uri"),
     "check": lambda x: x},
    {"name": "msvc.rmw_avu_collection_literal",
     "test": lambda ctx: _test_msvc_rmw_avu_collection(ctx, ("foo", "bar", "baz")),
     "check": lambda x: (("aap", "noot", "mies") in x
                         and ("foot", "hand", "head") in x
                         and len(x) == 2)},
    {"name": "msvc.rmw_avu_object_literal",
     "test": lambda ctx: _test_msvc_rmw_avu_object(ctx, ("foo", "bar", "baz")),
     "check": lambda x: (("aap", "noot", "mies") in x
                         and ("foot", "hand", "head") in x
                         and len([a for a in x if a[0] not in ["org_replication_scheduled"]]) == 2
                         )},
    {"name": "msvc.rmw_avu_collection_literal_notexist",
     "test": lambda ctx: _test_msvc_rmw_avu_collection(ctx, ("does", "not", "exist")),
     "check": lambda x: (("aap", "noot", "mies") in x
                         and ("foo", "bar", "baz") in x
                         and ("foot", "hand", "head") in x
                         and len(x) == 3)},
    {"name": "msvc.rmw_avu_object_literal_notexist",
     "test": lambda ctx: _test_msvc_rmw_avu_object(ctx, ("does", "not", "exist")),
     "check": lambda x: (("aap", "noot", "mies") in x
                         and ("foo", "bar", "baz") in x
                         and ("foot", "hand", "head") in x
                         and len([a for a in x if a[0] not in ["org_replication_scheduled"]]) == 3
                         )},
    {"name": "msvc.rmw_avu_collection_wildcard",
     "test": lambda ctx: _test_msvc_rmw_avu_collection(ctx, ("fo%", "%", "%")),
     "check": lambda x: (("aap", "noot", "mies") in x
                         and len(x) == 1)},
    {"name": "msvc.rmw_avu_object_wildcard",
     "test": lambda ctx: _test_msvc_rmw_avu_object(ctx, ("fo%", "%", "%")),
     "check": lambda x: (("aap", "noot", "mies") in x
                         and len([a for a in x if a[0] not in ["org_replication_scheduled"]]) == 1
                         )},
<<<<<<< HEAD
    {"name": "avu.set_from_coll.catch.yes",
     "test": lambda ctx: _test_avu_set_collection(ctx, True),
     "check": lambda x: (("foo", "bar", "") in x
                         and len([a for a in x if a[0] not in ["org_replication_scheduled"]]) == 1
                         )},
    {"name": "avu.set_from_coll.catch.no",
     "test": lambda ctx: _test_avu_set_collection(ctx, False),
     "check": lambda x: (("foo", "bar", "") in x
                         and len([a for a in x if a[0] not in ["org_replication_scheduled"]]) == 1
                         )},
    {"name": "avu.rmw_from_coll_wildcard.catch.yes",
     "test": lambda ctx: _test_avu_rmw_collection(ctx, ("foo", "%", True, "%")),
     "check": lambda x: (("aap", "noot", "mies") in x
                         and len([a for a in x if a[0] not in ["org_replication_scheduled"]]) == 1
                         )},
    {"name": "avu.rmw_from_coll_wildcard.catch.no",
     "test": lambda ctx: _test_avu_rmw_collection(ctx, ("foo", "%", False, "%")),
     "check": lambda x: (("aap", "noot", "mies") in x
                         and len([a for a in x if a[0] not in ["org_replication_scheduled"]]) == 1
                         )},
    {"name":  "folder.set_can_modify",
     "test": lambda ctx: _test_folder_secure_func(ctx, folder.set_can_modify),
     "check": lambda x: x},
    {"name":  "folder.cronjob_status",
     "test": lambda ctx: _test_folder_cronjob_status(ctx),
     "check": lambda x: x[0] and x[1] and x[2]},
    {"name":  "folder.set_get_last_run_time",
     "test": lambda ctx: _test_folder_set_get_last_run(ctx),
     "check": lambda x: x[0] and x[1] and x[2] + 25 >= int(time.time())},
    {"name":  "folder.set_last_run_time",
     "test": lambda ctx: _test_folder_secure_func(ctx, folder.set_last_run_time),
     "check": lambda x: x},
    {"name":  "folder.check_folder_secure",
     "test": lambda ctx: _test_folder_secure_func(ctx, folder.check_folder_secure),
     "check": lambda x: x},
    {"name":  "folder.folder_secure_fail",
     "test": lambda ctx: _test_folder_secure_func(ctx, folder.folder_secure_fail),
     "check": lambda x: x},
    {"name":  "folder.set_retry_avus",
     "test": lambda ctx: _test_folder_set_retry_avus(ctx),
     "check": lambda x: x},
    {"name":  "folder.determine_new_vault_target.research",
     "test": lambda ctx: folder.determine_new_vault_target(ctx, "/tempZone/home/research-initial/testdata"),
     "check": lambda x: re.match("^\/tempZone\/home\/vault-initial\/testdata\[[0-9]*\]$", x) is not None},
    {"name":  "folder.determine_new_vault_target.deposit",
     "test": lambda ctx: folder.determine_new_vault_target(ctx, "/tempZone/home/deposit-pilot/deposit-hi[123123]"),
     "check": lambda x: re.match("^\/tempZone\/home\/vault-pilot\/deposit-hi\[[0-9]*\]\[[0-9]*\]$", x) is not None},
    {"name":  "folder.determine_new_vault_target.invalid",
     "test": lambda ctx: folder.determine_new_vault_target(ctx, "/tempZone/home/not-research-group-not-exist/folder-not-exist"),
     "check": lambda x: x == ""},
=======
    {"name": "policies.check_anonymous_access_allowed.local",
     "test": lambda ctx: ctx.rule_check_anonymous_access_allowed("127.0.0.1", ""),
     "check": lambda x: x['arguments'][1] == 'true'},
    {"name": "policies.check_anonymous_access_allowed.remote",
     "test": lambda ctx: ctx.rule_check_anonymous_access_allowed("1.2.3.4", ""),
     "check": lambda x: x['arguments'][1] == 'false'},
>>>>>>> b55e4515
    {"name":  "util.collection.exists.yes",
     "test": lambda ctx: collection.exists(ctx, "/tempZone/yoda"),
     "check": lambda x: x},
    {"name":   "util.collection.exists.no",
     "test": lambda ctx: collection.exists(ctx, "/tempZone/chewbacca"),
     "check": lambda x: not x},
    {"name":   "util.collection.owner",
     "test": lambda ctx: collection.owner(ctx, "/tempZone/yoda"),
     "check": lambda x: x == ('rods', 'tempZone')},
    {"name":   "util.collection.to_from_id",
     "test": lambda ctx: collection.name_from_id(ctx, collection.id_from_name(ctx, "/tempZone/home/research-initial")),
     "check": lambda x: x == "/tempZone/home/research-initial"},
    {"name":   "util.data_object.exists.yes",
     "test": lambda ctx: data_object.exists(ctx, "/tempZone/home/research-initial/testdata/lorem.txt"),
     "check": lambda x: x},
    {"name":   "util.data_object.exists.no",
     "test": lambda ctx: data_object.exists(ctx, "/tempZone/home/research-initial/testdata/doesnotexist.txt"),
     "check": lambda x: not x},
    {"name":   "util.data_object.owner",
     "test": lambda ctx: data_object.owner(ctx, "/tempZone/home/research-initial/testdata/lorem.txt"),
     "check": lambda x: x == ('rods', 'tempZone')},
    {"name":   "util.data_object.size",
     "test": lambda ctx: data_object.size(ctx, "/tempZone/home/research-initial/testdata/lorem.txt"),
     "check": lambda x: x == 1003240},
    {"name":   "util.data_object.get_group_owners",
     "test": lambda ctx: data_object.get_group_owners(ctx, "/tempZone/home/research-initial/testdata/lorem.txt"),
     "check": lambda x: x == [['research-initial', 'tempZone']]},
    {"name":   "util.resource.exists.yes",
     "test": lambda ctx: resource.exists(ctx, "irodsResc"),
     "check": lambda x: x},
    {"name":   "util.resource.exists.no",
     "test": lambda ctx: resource.exists(ctx, "bananaResc"),
     "check": lambda x: not x},
    {"name":   "util.resource.get_all_resource_names",
     "test": lambda ctx: resource.get_all_resource_names(ctx),
     "check": lambda x: len(x) == 16},
    {"name":   "util.resource.get_children_by_name",
     "test": lambda ctx: resource.get_children_by_name(ctx, "dev001_p1"),
     "check": lambda x: x == ["dev001_1"]},
    {"name":   "util.resource.get_parent_by_name",
     "test": lambda ctx: resource.get_parent_by_name(ctx, "dev001_1"),
     "check": lambda x: x == "dev001_p1"},
    {"name":   "util.resource.get_resource_names_by_type",
     "test": lambda ctx: resource.get_resource_names_by_type(ctx, "unixfilesystem"),
     "check": lambda x: sorted(x) == sorted(['bundleResc', 'demoResc', 'dev001_1', 'dev001_2', 'dev002_1'])},
    {"name":   "util.resource.get_type_by_name",
     "test": lambda ctx: resource.get_type_by_name(ctx, "dev001_1"),
     "check": lambda x: x == "unixfilesystem"},
    {"name":   "util.resource.to_from_id",
     "test": lambda ctx: resource.name_from_id(ctx, resource.id_from_name(ctx, "irodsResc")),
     "check": lambda x: x == "irodsResc"},
    {"name":   "util.user.exists.yes",
     "test": lambda ctx: user.exists(ctx, "rods"),
     "check": lambda x: x},
    {"name":   "util.user.exists.no",
     "test": lambda ctx: user.exists(ctx, "rododendron"),
     "check": lambda x: not x},
    {"name":   "util.user.is_admin.yes",
     "test": lambda ctx: user.is_admin(ctx, "rods"),
     "check": lambda x: x},
    {"name":   "util.user.is_admin.no",
     "test": lambda ctx: user.is_admin(ctx, "researcher"),
     "check": lambda x: not x},
    {"name":   "util.user.is_member_of.yes",
     "test": lambda ctx: user.is_member_of(ctx, "research-initial", "researcher"),
     "check": lambda x: x},
    {"name":   "util.user.is_member_of.no",
     "test": lambda ctx: user.is_member_of(ctx, "research-initial", "datamanager"),
     "check": lambda x: not x},
    {"name":   "util.user.usertype.rodsadmin",
     "test": lambda ctx: user.user_type(ctx, "rods"),
     "check": lambda x: x == "rodsadmin"},
    {"name":   "util.user.usertype.rodsuser",
     "test": lambda ctx: user.user_type(ctx, "researcher"),
     "check": lambda x: x == "rodsuser"},
]


@rule.make(inputs=[], outputs=[0])
def rule_run_integration_tests(ctx):
    """This function runs the integration tests. It must be run by
    a rodsadmin user on a development environment. It assumes the standard
    test data is present.

    :param ctx:  Combined type of a callback and rei struct

    :returns: string with test results. Each line has one test name and its verdict.
    """

    return_value = ""
    log.write(ctx, "Running")

    if config.environment != "development":
        log.write(ctx, "Error: integration tests can only run on development environment.")
        return ""

    if user.user_type(ctx) != 'rodsadmin':
        log.write(ctx, "Error: integration tests can only be run by a rodsadmin user.")
        return ""

    for testconfig in basic_integration_tests:
        name = testconfig["name"]
        test = testconfig["test"]
        check = testconfig["check"]
        exception = False

        try:
            result = test(ctx)
        except BaseException:
            log.write(ctx, "Basic integration test {} failed with Exception: {}".format(name, traceback.format_exc()))
            exception = True

        if exception:
            verdict = "VERDICT_EXCEPTION"
        elif check(result):
            verdict = "VERDICT_OK       "
        else:
            verdict = "VERDICT_FAILED   (output '{}')".format(str(result))

        return_value += name + " " + verdict + "\n"

    return return_value<|MERGE_RESOLUTION|>--- conflicted
+++ resolved
@@ -272,7 +272,6 @@
      "check": lambda x: (("aap", "noot", "mies") in x
                          and len([a for a in x if a[0] not in ["org_replication_scheduled"]]) == 1
                          )},
-<<<<<<< HEAD
     {"name": "avu.set_from_coll.catch.yes",
      "test": lambda ctx: _test_avu_set_collection(ctx, True),
      "check": lambda x: (("foo", "bar", "") in x
@@ -323,14 +322,12 @@
     {"name":  "folder.determine_new_vault_target.invalid",
      "test": lambda ctx: folder.determine_new_vault_target(ctx, "/tempZone/home/not-research-group-not-exist/folder-not-exist"),
      "check": lambda x: x == ""},
-=======
     {"name": "policies.check_anonymous_access_allowed.local",
      "test": lambda ctx: ctx.rule_check_anonymous_access_allowed("127.0.0.1", ""),
      "check": lambda x: x['arguments'][1] == 'true'},
     {"name": "policies.check_anonymous_access_allowed.remote",
      "test": lambda ctx: ctx.rule_check_anonymous_access_allowed("1.2.3.4", ""),
      "check": lambda x: x['arguments'][1] == 'false'},
->>>>>>> b55e4515
     {"name":  "util.collection.exists.yes",
      "test": lambda ctx: collection.exists(ctx, "/tempZone/yoda"),
      "check": lambda x: x},
