--- conflicted
+++ resolved
@@ -69,23 +69,10 @@
 }
 """Cronjob states."""
 
-VAULT_PACKAGE_STATE = {
-    'INCOMPLETE':                'INCOMPLETE',
-    'COMPLETE':                  'COMPLETE',
-    'UNPUBLISHED':               'UNPUBLISHED',
-    'SUBMITTED_FOR_PUBLICATION': 'SUBMITTED_FOR_PUBLICATION',
-    'APPROVED_FOR_PUBLICATION':  'APPROVED_FOR_PUBLICATION',
-    'PUBLISHED':                 'PUBLISHED',
-    'PENDING_DEPUBLICATION':     'PENDING_DEPUBLICATION',
-    'DEPUBLISHED':               'DEPUBLISHED',
-    'PENDING_REPUBLICATION':     'PENDING_REPUBLICATION',
-}
-"""Vault package states."""
+class vault_package_state(Enum):
+    """Vault package states."""
 
-<<<<<<< HEAD
-class vault_package_state(Enum):
-    """Research folder states."""
-
+    # Values are as they appear in AVU values.
     INCOMPLETE                = 'INCOMPLETE'
     COMPLETE                  = 'COMPLETE'
     UNPUBLISHED               = 'UNPUBLISHED'
@@ -98,13 +85,13 @@
 
     def __str__(self):
         return self.name
-=======
->>>>>>> 2461c5ca
+
 
 class research_package_state(Enum):
     """Research folder states."""
 
-    FOLDER    = ''
+    # Values are as they appear in AVU values.
+    FOLDER    = ''  # (absence of status attribute)
     LOCKED    = 'LOCKED'
     SUBMITTED = 'SUBMITTED'
     ACCEPTED  = 'ACCEPTED'
@@ -114,7 +101,7 @@
     def __str__(self):
         return self.name
 
-<<<<<<< HEAD
+# List of valid folder transitions (src, dst).
 folder_transitions = [(research_package_state(x),
                        research_package_state(y))
                        for x, y in [('',          'LOCKED'),
@@ -130,23 +117,4 @@
                                     ('ACCEPTED',  'SECURED'),
                                     ('SECURED',   'LOCKED'),
                                     ('SECURED',   ''),
-                                    ('SECURED',   'SUBMITTED')]]
-=======
-
-folder_transitions = [(getattr(research_package_state, x),
-                       getattr(research_package_state, y))
-                      for x, y in [('FOLDER',    'LOCKED'),
-                                   ('FOLDER',    'SUBMITTED'),
-                                   ('LOCKED',    'FOLDER'),
-                                   ('LOCKED',    'SUBMITTED'),
-                                   ('SUBMITTED', 'FOLDER'),
-                                   ('SUBMITTED', 'ACCEPTED'),
-                                   ('SUBMITTED', 'REJECTED'),
-                                   ('REJECTED',  'LOCKED'),
-                                   ('REJECTED',  'FOLDER'),
-                                   ('REJECTED',  'SUBMITTED'),
-                                   ('ACCEPTED',  'SECURED'),
-                                   ('SECURED',   'LOCKED'),
-                                   ('SECURED',   'FOLDER'),
-                                   ('SECURED',   'SUBMITTED')]]
->>>>>>> 2461c5ca
+                                    ('SECURED',   'SUBMITTED')]]