# -*- coding: utf-8 -*-
"""Utility / convenience functions for dealing with collections."""

__copyright__ = 'Copyright (c) 2019, Utrecht University'
__license__   = 'GPLv3, see LICENSE'

import msi
import genquery
import irods_types
import itertools
from query import Query
import query


def exists(callback, path):
    """Check if a collection with the given path exists"""
    return len(list(genquery.row_iterator(
               "COLL_ID", "COLL_NAME = '{}'".format(path),
               genquery.AS_LIST, callback))) > 0


def owner(callback, path):
    """Find the owner of a collection. Returns (name, zone) or None."""
    owners = list(genquery.row_iterator(
                  "COLL_OWNER_NAME, COLL_OWNER_ZONE",
                  "COLL_NAME = '{}'".format(path),
                  genquery.AS_LIST, callback))
    return tuple(owners[0]) if len(owners) > 0 else None


def empty(callback, path):
    """Check if a collection contains any data objects"""
    return (len(list(genquery.row_iterator(
                     "DATA_ID",
                     "COLL_NAME = '{}'".format(path),
                     genquery.AS_LIST, callback))) == 0
            and len(list(genquery.row_iterator(
                    "DATA_ID",
                    "COLL_NAME like '{}/%'".format(path),
                    genquery.AS_LIST, callback))) == 0)


def size(callback, path):
    """Get a collection's size in bytes."""
    return reduce(lambda x, row: x + int(row[1]),
                  itertools.chain(genquery.row_iterator("DATA_ID, DATA_SIZE",
                                                        "COLL_NAME like '{}'".format(path),
                                                        genquery.AS_LIST, callback),
                                  genquery.row_iterator("DATA_ID, DATA_SIZE",
                                                        "COLL_NAME like '{}/%'".format(path),
                                                        genquery.AS_LIST, callback)), 0)


def data_count(callback, path, recursive=True):
    """Get a collection's data count.

    :param path: A collection path
    :param recursive: Measure subcollections as well
    :return: A number of data objects.
    """
    # Generators can't be fed to len(), so here we are...
    return sum(1 for _ in data_objects(callback, path, recursive=recursive))


def collection_count(callback, path):
    """Get a collection's collection count (the amount of collections within a collection)."""
    return sum(1 for _ in genquery.row_iterator(
               "COLL_ID",
               "COLL_NAME like '{}/%'".format(path),
               genquery.AS_LIST, callback))


def data_objects(callback, path, recursive=False):
    """Get a list of all data objects in a collection.

    Note: the returned value is a generator / lazy list, so that large
          collections can be handled without keeping everything in memory.
          use list(...) on the result to get an actual list if necessary.

    The returned paths are absolute paths (e.g. ['/tempZone/home/x/y.txt']).
    """

    # coll+data name -> path
    to_absolute = lambda row: '{}/{}'.format(*row)

    q_root = genquery.row_iterator("COLL_NAME, DATA_NAME",
                                   "COLL_NAME = '{}'".format(path),
                                   genquery.AS_LIST, callback)

    if not recursive:
        return itertools.imap(to_absolute, q_root)

    # Recursive? Return a generator combining both queries.
    q_sub = genquery.row_iterator("COLL_NAME, DATA_NAME",
                                  "COLL_NAME like '{}/%'".format(path),
                                  genquery.AS_LIST, callback)

    return itertools.imap(to_absolute, itertools.chain(q_root, q_sub))

<<<<<<< HEAD
=======
def create(ctx, path):
    """Create new folder.

    :param path: collection including new folder

    This may raise a error.UUError if the file does not exist, or when the user
    does not have write permission.
    """
    msi.coll_create(ctx,
                    path,
                    '',
                    irods_types.BytesBuf())

def remove(ctx, path):
    """Delete a collection.

    :param path: path to be deleted

    This may raise a error.UUError if the file does not exist, or when the user
    does not have write permission.
    """
    msi.rm_coll(ctx, 
                path,
                '',
                irods_types.BytesBuf())

def rename(ctx, path_org, path_target):
    """Rename dat object from path_org to path_target.

    :param path_org:    data object path origin
    :param path_target: data object path for destination

    This may raise a error.UUError if the file does not exist, or when the user
    does not have write permission.
    """
    msi.data_obj_rename(ctx,
                        path_org,
                        path_target,
                        '1',
                        irods_types.BytesBuf())

>>>>>>> fc4b8746

def name_from_id(ctx, coll_id):
    return Query(ctx, "COLL_NAME", "COLL_ID = '{}'".format(coll_id)).first()<|MERGE_RESOLUTION|>--- conflicted
+++ resolved
@@ -97,8 +97,6 @@
 
     return itertools.imap(to_absolute, itertools.chain(q_root, q_sub))
 
-<<<<<<< HEAD
-=======
 def create(ctx, path):
     """Create new folder.
 
@@ -140,7 +138,6 @@
                         '1',
                         irods_types.BytesBuf())
 
->>>>>>> fc4b8746
 
 def name_from_id(ctx, coll_id):
     return Query(ctx, "COLL_NAME", "COLL_ID = '{}'".format(coll_id)).first()