# -*- coding: utf-8 -*-
"""Yoda ruleset configuration."""

__copyright__ = 'Copyright (c) 2019-2022, Utrecht University'
__license__   = 'GPLv3, see LICENSE'


# Config class {{{

class Config(object):
    """Stores configuration info, accessible through attributes (config.foo).

    Valid options are determined at __init__ time.
    Setting non-existent options raises an AttributeError.
    Accessing non-existent options raises an AttributeError as well.

    Example:

      config = Config(foo = 'stuff')
      config.foo = 'other stuff'

      x = config.foo
      y = config.bar  # AttributeError
    """

    def __init__(self, **kwargs):
        """kwargs must contain all valid options and their default values."""
        self._items  = kwargs
        self._frozen = False

    def freeze(self):
        """Prevent further config changes via setattr."""
        self._frozen = True

    def __setattr__(self, k, v):
        if k.startswith('_'):
            return super(Config, self).__setattr__(k, v)
        if self._frozen:
            print('Ruleset configuration error: No config changes possible to \'{}\''.format(k))
            return
        if k not in self._items:
            print('Ruleset configuration error: No such config option: \'{}\''.format(k))
            return
        # Set as config option.
        self._items[k] = v

    def __getattr__(self, k):
        if k.startswith('_'):
            return super(Config, self).__getattr__(k)
        try:
            return self._items[k]
        except KeyError:
            # py3: should become 'raise ... from e'
            raise AttributeError('Config item <{}> does not exist'.format(k))

    # Never dump config values, they may contain sensitive info.
    def __str__(self):
        return 'Config()'

    def __repr__(self):
        return 'Config()'

    # def __repr__(self):
    #     return 'Config(\n{})'.format(''.join('  {} = {},\n'.format(k,
    #                 ('\n  '.join(repr(v).splitlines()) if isinstance(v, Config) else repr(v)))
    #                     for k, v in self._items.items()))

# }}}


# Default config {{{

# Note: Must name all valid config items.
config = Config(environment=None,
                resource_primary=[],
                resource_trigger_pol=[],
                resource_replica=[],
                resource_research=None,
                resource_vault=None,
                notifications_enabled=False,
                notifications_sender_email=None,
                notifications_sender_name=None,
                notifications_reply_to=None,
                smtp_server=None,
                smtp_username=None,
                smtp_password=None,
                smtp_auth=True,
                smtp_starttls=True,
                datacite_rest_api_url=None,
                datacite_username=None,
                datacite_password=None,
                datacite_publisher=None,
                datacite_tls_verify=True,
                eus_api_fqdn=None,
                eus_api_port=None,
                eus_api_secret=None,
                enable_deposit=False,
                enable_open_search=False,
                enable_intake=False,
                enable_datarequest=False,
                enable_data_package_archive=False,
                enable_data_package_download=False,
                data_package_archive_fqdn=None,
                data_package_archive_minimum=0,
                data_package_archive_maximum=0,
                data_package_archive_resource=None,
                enable_data_package_reference=False,
                enable_tokens=False,
                enable_tape_archive=False,
                token_database=None,
                token_database_password=None,
                token_length=0,
                token_lifetime=0,
                token_expiration_notification=0,
                yoda_portal_fqdn=None,
                epic_pid_enabled=False,
                epic_url=None,
                epic_handle_prefix=None,
                epic_key=None,
                epic_certificate=None,
                temporary_files=[],
                external_users_domain_filter=[],
<<<<<<< HEAD
                default_yoda_schema=None)
=======
                enable_sram=True,
                sram_rest_api_url=None,
                sram_api_key=None,
                sram_verbose_logging=False,
                sram_tls_verify=True)
>>>>>>> 139f699b

# }}}

# Optionally include a site-local config file to override the above.
# (note: this is done only once per agent)
try:
    import os
    import re
    # Look for a config file in the root dir of this ruleset.
    cfgpath = os.path.dirname(__file__) + '/../rules_uu.cfg'
    with open(cfgpath) as f:
        for i, line in enumerate(f):
            line = line.strip()
            # Skip comments, whitespace lines.
            if line.startswith('#') or len(line) == 0:
                continue
            # Interpret {k = 'v'} and {k =}
            m = re.match(r"""^([\w_]+)\s*=\s*(?:'(.*)')?$""", line)
            if not m:
                raise Exception('Configuration syntax error at {} line {}', cfgpath, i + 1)

            # List-type values are separated by whitespace.
            try:
                typ = type(getattr(config, m.group(1)))
            except AttributeError:
                typ = str

            if issubclass(typ, list):
                setattr(config, m.group(1), m.group(2).split())
            elif issubclass(typ, bool):
                setattr(config, m.group(1), {'true': True, 'false': False}[m.group(2)])
            elif issubclass(typ, int):
                setattr(config, m.group(1), int(m.group(2)))
            else:
                setattr(config, *m.groups())

except IOError:
    # Ignore, config file is optional.
    pass

# Try to prevent (accidental) config changes.
config.freeze()<|MERGE_RESOLUTION|>--- conflicted
+++ resolved
@@ -120,15 +120,12 @@
                 epic_certificate=None,
                 temporary_files=[],
                 external_users_domain_filter=[],
-<<<<<<< HEAD
-                default_yoda_schema=None)
-=======
+                default_yoda_schema=None,
                 enable_sram=True,
                 sram_rest_api_url=None,
                 sram_api_key=None,
                 sram_verbose_logging=False,
                 sram_tls_verify=True)
->>>>>>> 139f699b
 
 # }}}
 
