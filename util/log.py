--- conflicted
+++ resolved
@@ -35,13 +35,9 @@
     :param message: Message to write to log
     """
     if type(ctx) is rule.Context:
-<<<<<<< HEAD
-        ctx.writeString('serverLog', u'{{{}#{}}} {}'.format(*list(user.user_and_zone(ctx)) + [message]))
-=======
         ctx.writeLine('serverLog', '{{{}#{}}} {}'.format(*list(user.user_and_zone(ctx)) + [message]))
->>>>>>> e2ec178c
     else:
-        ctx.writeString('serverLog', message)
+        ctx.writeLine('serverLog', message)
 
 
 def debug(ctx, message):
