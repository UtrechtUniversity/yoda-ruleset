--- conflicted
+++ resolved
@@ -96,8 +96,6 @@
                         'objPath={}{}'.format(path, '++++forceFlag=' if force else ''),
                         irods_types.BytesBuf())
 
-<<<<<<< HEAD
-=======
 def rename(ctx, path_org, path_target):
     """Rename dat object from path_org to path_target.
 
@@ -115,9 +113,6 @@
                         irods_types.BytesBuf())
 
 
-
->>>>>>> fc4b8746
-
 def name_from_id(ctx, data_id):
     x = Query(ctx, "COLL_NAME, DATA_NAME", "DATA_ID = '{}'".format(data_id)).first()
     if x is not None:
