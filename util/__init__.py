--- conflicted
+++ resolved
@@ -37,10 +37,4 @@
 
 if config.environment == 'development':
     import irods_type_info
-<<<<<<< HEAD
-    import api
-    ping = api_ping = api.make()(lambda ctx, x=42: x)
-    __all__ += ['api_ping', 'ping']
-=======
-    ping = api_ping = api.make()(lambda ctx, x=42: x)
->>>>>>> 1513adca
+    ping = api_ping = api.make()(lambda ctx, x=42: x)