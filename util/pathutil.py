--- conflicted
+++ resolved
@@ -118,11 +118,8 @@
             (*test('^/([^/]+)/home/(vault-[^/]+)(?:/(.+))?$',        Space.VAULT)
             or test('^/([^/]+)/home/(research-[^/]+)(?:/(.+))?$',    Space.RESEARCH)
             or test('^/([^/]+)/home/(datamanager-[^/]+)(?:/(.+))?$', Space.DATAMANAGER)
-<<<<<<< HEAD
             or test('^/([^/]+)/home/(grp-intake-[^/]+)(?:/(.+))?$',  Space.INTAKE)
-=======
             or test('^/([^/]+)/home/(datarequests-[^/]+)(?:/(.+))?$', Space.DATAREQUEST)
->>>>>>> 546faac4
             or test('^/([^/]+)/home/([^/]+)(?:/(.+))?$',             Space.OTHER)
             or test('^/([^/]+)()(?:/(.+))?$',                        Space.OTHER)
             or (Space.OTHER, '', '', '')))  # (matches '/' and empty paths)
