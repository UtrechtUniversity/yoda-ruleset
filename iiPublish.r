# \file iiPublish.r
# \brief This file contains rules related to publishing a datapackage
# 		for a research group
#
# \author Paul Frederiks
#
# \copyright Copyright (c) 2017, Utrecht University. All rights reserved
# \license GPLv3, see LICENSE

# \brief iiGenerateDataciteXml      Generate a dataCite compliant XML using XSLT
# \param[in] publicationConfig      Configuration is passed as key-value-pairs throughout publication process
# \param[in,out] publicationState   The state of the publication process is passed around as key-value-pairs 
iiGenerateDataCiteXml(*publicationConfig, *publicationState) {
	*combiXmlPath = *publicationState.combiXmlPath;
	*randomId = *publicationState.randomId;
	*vaultPackage = *publicationState.vaultPackage;
	uuChopPath(*combiXmlPath, *tempColl, *_);
	*dataCiteXmlPath = *tempColl ++ "/" ++ *randomId ++ "-dataCite.xml";

	*pathElems = split(*vaultPackage, "/");
	*rodsZone = elem(*pathElems, 0);
	*vaultGroup = elem(*pathElems, 2);
	uuGetBaseGroup(*vaultGroup, *baseGroup);
	uuGroupGetCategory(*baseGroup, *category, *subcategory);

	*dataCiteXslPath = "";
	*xslColl = "/"++*rodsZone++IIXSLCOLLECTION;
	*xslName = *category++"2datacite.xml";
	foreach(*row in SELECT COLL_NAME, DATA_NAME WHERE COLL_NAME = *xslColl AND DATA_NAME = *xslName) {
		*dataCiteXslPath = *row.COLL_NAME ++ "/" ++ *row.DATA_NAME;
	}

	if (*dataCiteXslPath == "") {
		*dataCiteXslPath = "/" ++ *rodsZone ++ IIXSLCOLLECTION ++ "/" ++ IIDATACITEXSLDEFAULTNAME;
	}

	*err = errorcode(msiXsltApply(*dataCiteXslPath, *combiXmlPath, *buf));
	if (*err < 0) {
		writeLine("serverLog", "iiGenerateDataCiteXml: failed to apply Xslt *dataCiteXslPath to *combiXmlPath. errorcode *err");
		*publicationState.status = "Unrecoverable";
	} else {
 		msiDataObjCreate(*dataCiteXmlPath, "forceFlag=", *fd);
		msiDataObjWrite(*fd, *buf, *len);
		msiDataObjClose(*fd, *status);
		*publicationState.dataCiteXmlPath = *dataCiteXmlPath;
		*publicationState.dataCiteXmlLen = str(*len);
		writeLine("serverLog", "iiGenerateDataCiteXml: Generated *dataCiteXmlPath");
	}
}

# \brief iiGenerateCombiXml         Join system metadata with the user metadata in yoda-metadata.xml 
# \param[in] publicationConfig      Configuration is passed as key-value-pairs throughout publication process
# \param[in,out] publicationState   The state of the publication process is also kept in a key-value-pairs 
iiGenerateCombiXml(*publicationConfig, *publicationState){
	
	*tempColl = "/" ++ $rodsZoneClient ++ IIPUBLICATIONCOLLECTION;
	*publicHost = *publicationConfig.publicHost;

	*vaultPackage = *publicationState.vaultPackage;
	*randomId = *publicationState.randomId;
	*yodaDOI = *publicationState.yodaDOI;
        *lastModifiedDateTime = *publicationState.lastModifiedDateTime;

	*subPath = triml(*vaultPackage, "/home/");
	msiGetIcatTime(*now, "unix");
	*publicationDate = uuiso8601date(*now);
	*combiXmlPath = "*tempColl/*randomId-combi.xml";
	*publicationState.combiXmlPath = *combiXmlPath;
	*systemMetadata =
	   "  <System>\n" ++
	   "    <Last_Modified_Date>*lastModifiedDateTime</Last_Modified_Date>\n" ++
	   "    <Persistent_Identifier_Datapackage>\n" ++ 
           "       <Identifier_Scheme>DOI</Identifier_Scheme>\n" ++
           "       <Identifier>*yodaDOI</Identifier>\n" ++ 
           "    </Persistent_Identifier_Datapackage>\n" ++
           "    <Publication_Date>*publicationDate</Publication_Date>\n";
	if (*publicationState.accessRestriction == "Open") {
	   *systemMetadata = *systemMetadata ++ 
           "    <Open_Access_Link><![CDATA[https://*publicHost/*subPath]]></Open_Access_Link>\n";
	}
	*systemMetadata = *systemMetadata ++
           "    <License_URL><![CDATA[http://tobedetermined]]></License_URL>\n" ++
           "  </System>\n" ++ 
           "</metadata>";

	iiGetLatestVaultMetadataXml(*vaultPackage, *metadataXmlPath);

	msiDataObjCopy(*metadataXmlPath, *combiXmlPath, "forceFlag=", *status);
	msiDataObjOpen("objPath=*combiXmlPath++++openFlags=O_RDWR", *fd);
	msiDataObjLseek(*fd, -12, "SEEK_END", *status);
	msiDataObjWrite(*fd, *systemMetadata, *lenOut);
	msiDataObjClose(*fd, *status);
	writeLine("serverLog", "iiGenerateCombiXml: generated *combiXmlPath");

}

# \brief iiGetLastModifiedDate      Determine the time of last modification as a datetime with UTC offset 
# \param[in] publicationConfig      Configuration is passed as key-value-pairs throughout publication process
# \param[in,out] publicationState   The state of the publication process is also kept in a key-value-pairs 
iiGetLastModifiedDateTime(*publicationState) {
	*actionLog = UUORGMETADATAPREFIX ++ "action_log";
	*vaultPackage = *publicationState.vaultPackage;
	foreach(*row in SELECT order_desc(META_COLL_MODIFY_TIME), META_COLL_ATTR_VALUE
                                          WHERE META_COLL_ATTR_NAME = *actionLog
                                          AND COLL_NAME = *vaultPackage) {
		*logRecord = *row.META_COLL_ATTR_VALUE;
		break;
	}

	*lastModifiedTimestamp = "";
	msi_json_arrayops(*logRecord, *lastModifiedTimestamp, "get", 0);
	# iso8601 compliant datetime with UTC offset
	*lastModifiedDateTime = timestrf(datetime(int(*lastModifiedTimestamp)), "%Y-%m-%dT%H:%M:%S%z");
	*publicationState.lastModifiedDateTime = *lastModifiedDateTime;
	writeLine("serverLog", "iiGetLastModifiedDateTime: *lastModifiedDateTime");
}



# \brief iiGeneratePreliminaryDOI   Generate a Preliminary DOI. Preliminary, because we check for collision later.
# \param[in] publicationConfig      Configuration is passed as key-value-pairs throughout publication process
# \param[in,out] publicationState   The state of the publication process is also kept in a key-value-pairs 
iiGeneratePreliminaryDOI(*publicationConfig, *publicationState) {
	*dataCitePrefix = *publicationConfig.dataCitePrefix;
	*yodaPrefix = *publicationConfig.yodaPrefix;
	*length = int(*publicationConfig.randomIdLength);
	msiGenerateRandomID(*length, *randomId);
	*yodaDOI = "*dataCitePrefix/*yodaPrefix-*randomId";
	*publicationState.randomId = *randomId;
	*publicationState.yodaDOI = *yodaDOI;
	writeLine("serverLog", "iiGeneratePreliminaryDOI: *yodaDOI");
}


# \brief iiPostMetadataToDataCite   Upload dataCite XML to dataCite. This will register the DOI, without minting it.
# \param[in] publicationConfig      Configuration is passed as key-value-pairs throughout publication process
# \param[in,out] publicationState   The state of the publication process is also kept in a key-value-pairs 
iiPostMetadataToDataCite(*publicationConfig, *publicationState){ 
	*dataCiteUrl = "https://" ++ *publicationConfig.dataCiteServer ++ "/metadata";
	*dataCiteXmlPath = *publicationState.dataCiteXmlPath;
	*len = int(*publicationState.dataCiteXmlLen);
	msiDataObjOpen("objPath=*dataCiteXmlPath", *fd);
	msiDataObjRead(*fd, *len, *buf);
	msiDataObjClose(*fd, *status);
	msiBytesBufToStr(*buf, *dataCiteXml);
	msiRegisterDataCiteDOI(*dataCiteUrl, *publicationConfig.dataCiteUsername, *publicationConfig.dataCitePassword, *dataCiteXml, *httpCode);
	if (*httpCode == "201") {
		succeed;
	} else if (*httpCode == "400") {
		# invalid XML
		*publicationState.status = "Unrecoverable";
		writeLine("serverLog", "iiPostMetadataToDataCite: 400 Bad Request - Invalid XML, wrong prefix");
	} else if (*httpCode == "401" || *httpCode == "403" || *httpCode == "500") {
		*publicationState.status = "Retry";
		writeLine("serverLog", "iiPostMetadataToDataCite: *httpCode received. Could be retried later");
	}

}

# \brief iiMintDOI                  Announce the landing page URL for a DOI to dataCite. This will mint the DOI.
# \param[in] publicationConfig      Configuration is passed as key-value-pairs throughout publication process
# \param[in,out] publicationState   The state of the publication process is also kept in a key-value-pairs 
iiMintDOI(*publicationConfig, *publicationState) {
	*yodaDOI = *publicationState.yodaDOI;
	*landingPageUrl = *publicationState.landingPageUrl;
	*dataCiteUrl = "https://" ++ *publicationConfig.dataCiteServer ++ "/doi";

	*request = "doi=*yodaDOI\nurl=*landingPageUrl\n";
	msiRegisterDataCiteDOI(*dataCiteUrl, *publicationConfig.dataCiteUsername, *publicationConfig.dataCitePassword, *request, *httpCode); 
	if (*httpCode == "201") {
		succeed;
	} else if (*httpCode == "400") {
		*publicationState.status = "Unrecoverable";
		writeLine("serverLog", "iiMintDOI: 400 Bad Request - request body must be exactly two lines: DOI and URL; wrong domain, wrong prefix");
		succeed;
	} else if (*httpCode == "401" || *httpCode == "403" || *httpCode == "412" || *httpCode == "500") {
		*publicationState.status = "Retry";
		writeLine("serverLog", "iiMintDOI: *httpCode received. Could be retried later");
		succeed;
	}
}


# iiGenerateLandingPageUrl          Generate a URL for the landing page
# \param[in] publicationConfig      Configuration is passed as key-value-pairs throughout publication process
# \param[in,out] publicationState   The state of the publication process is also kept in a key-value-pairs 
iiGenerateLandingPageUrl(*publicationConfig, *publicationState) {
	*vaultPackage = *publicationState.vaultPackage;
	*yodaDOI = *publicationState.yodaDOI;
	*publicVHost = *publicationConfig.publicVHost;
	*yodaInstance = *publicationConfig.yodaInstance;
	*yodaPrefix = *publicationConfig.yodaPrefix;
	*randomId = *publicationState.randomId;
	*publicPath = "*yodaInstance/*yodaPrefix/*randomId.html";
	*landingPageUrl = "https://*publicVHost/*publicPath";	
	*publicationState.landingPageUrl = *landingPageUrl;
	writeLine("serverLog", "iiGenerateLandingPageUrl: *landingPageUrl");
}


# iiGenerateLandingPage             Generate a Landing page from the combi XML using XSLT 
# \param[in] publicationConfig      Configuration is passed as key-value-pairs throughout publication process
# \param[in,out] publicationState   The state of the publication process is also kept in a key-value-pairs 
iiGenerateLandingPage(*publicationConfig, *publicationState) {
	*combiXmlPath = *publicationState.combiXmlPath;
	uuChopPath(*combiXmlPath, *tempColl, *_);
	*randomId = *publicationState.randomId;
	*pathElems = split(*combiXmlPath, "/");
	*rodsZone = elem(*pathElems, 0);
	*vaultGroup = elem(*pathElems, 2);
	uuGetBaseGroup(*vaultGroup, *baseGroup);
	uuGroupGetCategory(*baseGroup, *category, *subcategory);

	*landingPageXslPath = "";
	*xslColl = "/"++*rodsZone++IIXSLCOLLECTION;
	*xslName = *category++"2landingpage.xml";
	foreach(*row in SELECT COLL_NAME, DATA_NAME WHERE COLL_NAME = *xslColl AND DATA_NAME = *xslName) {
		*landingPageXslPath = *row.COLL_NAME ++ "/" ++ *row.DATA_NAME;
	}

	if (*landingPageXslPath == "") {
		*landingPageXslPath = "/" ++ *rodsZone ++ IIXSLCOLLECTION ++ "/" ++ IILANDINGPAGEXSLDEFAULTNAME;
	}
	*err = errorcode(msiXsltApply(*landingPageXslPath, *combiXmlPath, *buf));
	if (*err < 0) {
		writeLine("serverLog", "iiGenerateLandingPage: failed to apply Xslt *landingPageXslPath to *combiXmlPath. errorcode *err");
		*publicationState.status = "Unrecoverable";
	} else {
		*landingPagePath = "*tempColl/*randomId.html";
 		msiDataObjCreate(*landingPagePath, "forceFlag=", *fd);
		msiDataObjWrite(*fd, *buf, *len);
		msiDataObjClose(*fd, *status);
		writeLine("serverLog", "landing page len=*len");
		*publicationState.landingPageLen = str(*len);
		*publicationState.landingPagePath = *landingPagePath;	
		writeLine("serverLog", "iiGenerateLandingPage: Generated *landingPagePath");
	}
}

# \brief iiCopyLandingPage2PublicHost
# \param[in] publicationConfig      Configuration is passed as key-value-pairs throughout publication process
# \param[in,out] publicationState   The state of the publication process is also kept in a key-value-pairs 
iiCopyLandingPage2PublicHost(*publicationConfig, *publicationState) {
	*publicHost = *publicationConfig.publicHost;
	*landingPagePath = *publicationState.landingPagePath;
	*yodaInstance = *publicationConfig.yodaInstance;
	*yodaPrefix = *publicationConfig.yodaPrefix;
	*randomId =  *publicationState.randomId;
	*publicPath = "*yodaInstance/*yodaPrefix/*randomId.html";
	*argv = "*publicHost inbox /var/www/landingpages/*publicPath";
	*err = errorcode(msiExecCmd("securecopy.sh", *argv, "", *landingPagePath, 1, *cmdExecOut));
	if (*err < 0) {
		*publicationState.status = "Retry";
		msiGetStderrInExecCmdOut(*cmdExecOut, *stderr);
		msiGetStdoutInExecCmdOut(*cmdExecOut, *stdout);
		writeLine("serverLog", "iiCopyLandingPage2PublicHost: errorcode *err");
		writeLine("serverLog", *stderr);
		writeLine("serverLog", *stdout);
	} else {
		*publicationState.landingPageUploaded = "yes";
		writeLine("serverLog", "iiCopyLandingPage2PublicHost: pushed *publicPath");
	}
}


# \brief iiCopyYodaMetataToMOAI     Use secure copy to push the combi XML to MOAI
# \param[in] publicationConfig      Configuration is passed as key-value-pairs throughout publication process
# \param[in,out] publicationState   The state of the publication process is also kept in a key-value-pairs 
iiCopyMetadataToMOAI(*publicationConfig, *publicationState) {
	*publicHost = *publicationConfig.publicHost;
	*yodaInstance = *publicationConfig.yodaInstance;
	*yodaPrefix = *publicationConfig.yodaPrefix;
	*randomId = *publicationState.randomId;
	*combiXmlPath = *publicationState.combiXmlPath;
	*argv = "*publicHost inbox /var/www/moai/metadata/*yodaInstance/*yodaPrefix/*randomId.xml"
	*err = errorcode(msiExecCmd("securecopy.sh", *argv, "", *combiXmlPath, 1, *cmdExecOut));
	if (*err < 0) {
		msiGetStderrInExecCmdOut(*cmdExecOut, *stderr);
		msiGetStdoutInExecCmdOut(*cmdExecOut, *stdout);
		writeLine("serverLog", "iiCopyMetadataToMoai: errorcode *err");
		writeLine("serverLog", *stderr);
		writeLine("serverLog", *stdout);
	} else {
		*publicationState.oaiUploaded = "yes";
		writeLine("serverLog", "iiCopyMetadataToMOAI: pushed *combiXmlPath");
	}

}

<<<<<<< HEAD
# \brief iiSetAccessRestriction
iiSetAccessRestriction(*vaultPackage, *publicationState) {
        *accessRestriction = *publicationState.accessRestriction;

	*accessLevel = "null";
	if (*publicationState.accessRestriction == "Open") {
	   *accessLevel = "read";
	}

	*err = errorcode(msiSetACL("recursive", *accessLevel, "anonymous", *vaultPackage));
	if (*err < 0) {
		writeLine("serverLog", "iiSetAccessRestriction: errorcode *err");
	} else {
		writeLine("serverLog", "iiSetAccessRestriction: anonymous access level *accessLevel");
	}
}

=======
# iiGetPublicationConfig         Configuration is extracted from metadata on the UUSYSTEMCOLLECTION
# \param[out] publicationConfig  a key-value-pair containing the configuration
>>>>>>> 2ce974ed
iiGetPublicationConfig(*publicationConfig) {
	# Translation from camelCase config key to snake_case metadata attribute
	*configKeys = list(
		 "dataCiteUsername",
 		 "dataCitePassword",
		 "dataCiteServer",
		 "publicHost",
		 "publicVHost",
		 "moaiHost",
		 "yodaPrefix",
		 "dataCitePrefix",
		 "randomIdLength",
		 "yodaInstance");
	*metadataAttributes = list(
		 "datacite_username",
		 "datacite_password",
		 "datacite_server",
		 "public_host",
		 "public_vhost",
		 "moai_host",
		 "yoda_prefix",
		 "datacite_prefix",
		 "random_id_length",
		 "yoda_instance");

	msiString2KeyValPair("randomIdLength=6%yodaInstance=" ++ UUINSTANCENAME, *publicationConfig);
	*sysColl = "/" ++ $rodsZoneClient ++ UUSYSTEMCOLLECTION;
	writeLine("serverLog", "iiGetPublicationConfig: fetching publication configuration from *sysColl");
	iiCollectionMetadataKvpList(*sysColl, UUORGMETADATAPREFIX, true, *kvpList);
	# Add all metadata keys found to publicationConfig with the configKey as key.
	foreach(*kvp in *kvpList) {
		for(*idx = 0;*idx < 10;*idx = *idx + 1) {
			if (*kvp.attrName == elem(*metadataAttributes, *idx)) {
				*configKey = elem(*configKeys, *idx);
				*publicationConfig."*configKey" = *kvp.attrValue;
				break;
			}
		}
	}
	# Check if all config keys are set;
	for(*idx = 0;*idx < 10;*idx = *idx + 1) {
		*configKey = elem(*configKeys, *idx);
		*err = errorcode(*publicationConfig."*configKey");
		if (*err < 0) {
			*metadataAttribute = elem(*metadataAttributes, *idx);
			writeLine("serverLog", "iiGetPublicationConfig: *configKey missing; please set *metadataAttribute on *sysColl");
			fail;
		}
	}
	writeKeyValPairs("serverLog", *publicationConfig, "=");
}

# \brief iiGetPublicationState   The publication state is kept as metadata on the vaultPackage
# \param[in] vaultPackage        path to the package in the vault
# \param[out] publicationState   key-value-pair containing the state
iiGetPublicationState(*vaultPackage, *publicationState) {
	# defaults
	*publicationState.status = "Processing";
	*publicationState.accessRestriction = "Closed";

	iiCollectionMetadataKvpList(*vaultPackage, UUORGMETADATAPREFIX++"publication_", true, *kvpList);
	foreach(*kvp in *kvpList) {
		*key = *kvp.attrName;
		*val = *kvp.attrValue;
		*publicationState."*key" = *val;
	}

	foreach(*row in SELECT META_COLL_ATTR_VALUE WHERE META_COLL_ATTR_NAME like '%Data_Access_Restriction' AND COLL_NAME = *vaultPackage) {
		*publicationState.accessRestriction = *row.META_COLL_ATTR_VALUE;
	}
	*publicationState.vaultPackage = *vaultPackage;
	writeKeyValPairs("serverLog", *publicationState, "=");
}

iiSavePublicationState(*vaultPackage, *publicationState) {
	msiString2KeyValPair("", *kvp);
	foreach(*key in *publicationState) {
		msiGetValByKey(*publicationState, *key, *val);
		if (*val != "") {
			*attrName = UUORGMETADATAPREFIX ++ "publication_" ++ *key;
			*kvp."*attrName" = *val;
		}
	}
	msiSetKeyValuePairsToObj(*kvp, *vaultPackage, "-C");
}

# iiCheckDOIAvailability            Request DOI to check on availibity. We want a 404 as return code
# \param[in] publicationConfig      Configuration is passed as key-value-pairs throughout publication process
# \param[in,out] publicationState   The state of the publication process is also kept in a key-value-pair 
iiCheckDOIAvailability(*publicationConfig, *publicationState) {
	*yodaDOI = *publicationState.yodaDOI;
	*url = "https://" ++ *publicationConfig.dataCiteServer ++ "/doi/" ++ *yodaDOI;
	*username = *publicationConfig.dataCiteUsername;
	*password = *publicationConfig.dataCitePassword;
	writeLine("serverLog", "msiGetDataCiteDOI: *url, *username, *password");	
	msiGetDataCiteDOI(*url, *username, *password, *result, *httpCode);	
	if (*httpCode == "404") {
		# DOI is available!
		succeed;
	} else if (*httpCode == "500" || *httpCode == "403" || *httpCode == "401") {
		# request failed, worth a retry
		*publicationState.status = "Retry";
	} else if (*httpCode == "200" || *httpCode == "204") {
		# DOI already in use. Scrub doi for retry.
		writeLine("stdout", "DOI *yodaDOI already in use.\n*result");
		*publicationState.yodaDOI = "";
		*publicationState.randomId = "";
		*publicationState.status = "Retry";
	}
}


# Helper function with use outside this ruleset. Move to UU ruleset
iiHasKey(*kvp, *key) {
	*err = errorcode(*kvp."*key");
	if (*err == 0) {
		*result = true;
	} else {
		*result = false;
	}
	*result;
}

# \brief iiProcessPublication   Routine to process a publication with sanity checks at every step
# \param[in] vaultPackage       path to package in the vault to publish
# \param[out] status		status of the publication
iiProcessPublication(*vaultPackage, *status) {
	*status = "Unknown";
	# Check preconditions
	iiVaultStatus(*vaultPackage, *vaultStatus);
	if (*vaultStatus != APPROVED_FOR_PUBLICATION) {
		*status = "NotAllowed";
		succeed;
	}

	uuGetUserType(uuClientFullName, *userType);
	if (*userType != "rodsadmin") {
		*status = "NotAllowed" ;
		succeed;
	}

	# Load configuration
	*err = errorcode(iiGetPublicationConfig(*publicationConfig));
	if (*err < 0) {
		*status = "Retry";
		succeed;
	}

	# Load state 
	iiGetPublicationState(*vaultPackage, *publicationState);
	*status = *publicationState.status;
	if (*status == "Unrecoverable") {
		succeed;
	}

	if (!iiHasKey(*publicationState, "yodaDOI")) {
		# Generate Yoda DOI
		iiGeneratePreliminaryDOI(*publicationConfig, *publicationState);
		iiSavePublicationState(*vaultPackage, *publicationState);
	}

	# Determine last modification time. Always run, no matter if retry.
	iiGetLastModifiedDateTime(*publicationState);
	
	
	if (!iiHasKey(*publicationState, "combiXmlPath")) {
		# Generate Combi XML consisting of user and system metadata
		*err = errorcode(iiGenerateCombiXml(*publicationConfig, *publicationState));
		if (*err < 0) {
			*publicationState.status = "Retry";
			iiSavePublicationState(*vaultPackage, *publicationState);
			*status = "Retry";
			succeed;
		} else {
			iiSavePublicationState(*vaultPackage, *publicationState);
		}
	}

	if (!iiHasKey(*publicationState, "dataCiteXmlPath")) {
		# Generate DataCite XML
		*err = errorcode(iiGenerateDataCiteXml(*publicationConfig, *publicationState));
		iiSavePublicationState(*vaultPackage, *publicationState);
		if (*publicationState.status == "Unrecoverable" || *err < 0) {
			*status = "Unrecoverable";
			succeed;
		}
		
	}

	# Check if DOI is in use
	*err = errorcode(iiCheckDOIAvailability(*publicationConfig, *publicationState));
	if (*err < 0) {
		*publicationStatus.status = "Retry";
	}
	if (*publicationState.status == "Retry") {
		*status = *publicationState.status;
		succeed;
	}

	# Send DataCite XML to metadata end point
	*err = errorcode(iiPostMetadataToDataCite(*publicationConfig, *publicationState));
	if (*err < 0) {
		*publicationState.status = "Retry";
	}
	if (*publicationState.status == "Retry") {
		iiSavePublicationState(*vaultPackage, *publicationState);
		*status = *publicationState.status;
		succeed;
	} else if (*publicationState.status == "Unrecoverable") {
		iiSavePublicationState(*vaultPackage, *publicationState);
		*status = *publicationState.status;
		succeed;
	}
		
	# Create landing page
	if (!iiHasKey(*publicationState, "landingPagePath")) {
		*err = errorcode(iiGenerateLandingPage(*publicationConfig, *publicationState));
		if (*err < 0) {
			*publicationState.status = "Unrecoverable";
		}
		if (*publicationState.status == "Unrecoverable") {
			iiSavePublicationState(*vaultPackage, *publicationState);
			*status = *publicationState.status;
			*succeed;
		}
	}
	
	# Create Landing page URL
	iiGenerateLandingPageUrl(*publicationConfig, *publicationState);
	
	# Use secure copy to push landing page to the public host
	*err = errorcode(iiCopyLandingPage2PublicHost(*publicationConfig, *publicationState));
	if (*err < 0) {
		*publicationState.status = "Retry";
	}	
	if (*publicationState.status == "Retry") {
		iiSavePublicationState(*vaultPackage, *publicationState);
		*status = *publicationState.status;
		*succeed;
	}
	
	# Use secure copy to push combi XML to MOAI server
	*err = errorcode(iiCopyMetadataToMOAI(*publicationConfig, *publicationState));
	if (*err < 0) {
		publicationState.status = "Retry";
	}
	if (*publicationState.status == "Retry") {
		*publicationState.status = "Retry";
		iiSavePublicationState(*vaultPackage, *publicationState);
		*status = *publicationState.status;
		*succeed;
	}

	# Set access restriction for vault package.
	iiSetAccessRestriction(*vaultPackage, *publicationState);

	# Mint DOI with landing page URL.
	*err = errorcode(iiMintDOI(*publicationConfig, *publicationState));
	if (*err < 0) {
		*publicationState.status = "Unrecoverable";
	}
	if (*publicationState.status == "Unrecoverable" || *publicationState.status == "Retry") {
		*status = *publicationState.status;
		iiSavePublicationState(*vaultPackage, *publicationState);
		succeed;
		
	}

	*status = "OK";
	*publicationStatus.status = *status;	
	# Save state to metadata of vault package
	iiSavePublicationState(*vaultPackage, *publicationState);
}<|MERGE_RESOLUTION|>--- conflicted
+++ resolved
@@ -287,7 +287,6 @@
 
 }
 
-<<<<<<< HEAD
 # \brief iiSetAccessRestriction
 iiSetAccessRestriction(*vaultPackage, *publicationState) {
         *accessRestriction = *publicationState.accessRestriction;
@@ -305,10 +304,8 @@
 	}
 }
 
-=======
 # iiGetPublicationConfig         Configuration is extracted from metadata on the UUSYSTEMCOLLECTION
 # \param[out] publicationConfig  a key-value-pair containing the configuration
->>>>>>> 2ce974ed
 iiGetPublicationConfig(*publicationConfig) {
 	# Translation from camelCase config key to snake_case metadata attribute
 	*configKeys = list(
