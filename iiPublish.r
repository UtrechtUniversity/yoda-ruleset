--- conflicted
+++ resolved
@@ -241,11 +241,7 @@
 	msiBytesBufToStr(*buf, *dataCiteXml);
 
 	*httpCode = "";
-<<<<<<< HEAD
-	rule_register_doi_metadata(*dataCiteXml, *httpCode);
-=======
 	rule_register_doi_metadata(*publicationState.yodaDOI, *dataCiteXml, *httpCode);
->>>>>>> 1513adca
 
 	if (*httpCode == "201") {
 		*publicationState.dataCiteMetadataPosted = "yes";
@@ -857,11 +853,8 @@
 			        break;
 			}
 
-<<<<<<< HEAD
-=======
 			*mailStatus = "";
 			*message = "";
->>>>>>> 1513adca
 			rule_mail_new_package_published(*datamanager, uuClientFullName, *title, *publicationState.yodaDOI, *mailStatus, *message);
 			if (int(*mailStatus) != 0) {
 			    writeLine("serverLog", "iiProcessPublication: Datamanager notification failed: *message");
@@ -876,11 +869,8 @@
 			        break;
 			}
 
-<<<<<<< HEAD
-=======
 			*mailStatus = "";
 			*message = "";
->>>>>>> 1513adca
 			rule_mail_your_package_published(*researcher, uuClientFullName, *title, *publicationState.yodaDOI, *mailStatus, *message);
 			if (int(*mailStatus) != 0) {
 			    writeLine("serverLog", "iiProcessPublication: Researcher notification failed: *message");
