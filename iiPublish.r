--- conflicted
+++ resolved
@@ -173,11 +173,7 @@
 	msiRegisterDataCiteDOI(*dataCiteUrl, *publicationConfig.dataCiteUsername, *publicationConfig.dataCitePassword, *request, *httpCode); 
 	writeLine("serverLog", "iiMintDOI: *httpCode");
 	if (*httpCode == "201") {
-<<<<<<< HEAD
 		*publicationState.DOIMinted = "yes";
-=======
-		*publicationState.doiMinted = "yes";
->>>>>>> 4cde4a62
 		succeed;
 	} else if (*httpCode == "400") {
 		*publicationState.status = "Unrecoverable";
