# -*- coding: utf-8 -*-
"""Functions for the research space."""

__copyright__ = 'Copyright (c) 2019, Utrecht University'
__license__   = 'GPLv3, see LICENSE'

import meta_form
<<<<<<< HEAD
import folder

=======
import time
import os
import sys
from pathvalidate import ValidationError, validate_filename, validate_filepath
>>>>>>> 2461c5ca
from util import *
from collections import OrderedDict

import re
import irods_types

from util.query import Query

__all__ = ['api_uu_research_folder_add',
           'api_uu_research_folder_delete',
           'api_uu_research_folder_rename',
           'api_uu_research_file_rename',
           'api_uu_research_file_delete',
           'api_uu_research_revision_restore',
           'api_uu_research_revisions_search_on_filename',
           'api_uu_research_revision_list',
           'api_uu_research_system_metadata',
           'api_uu_research_collection_details']


@api.make()
def api_uu_research_folder_add(ctx,
                               coll,
                               new_folder_name):

    coll_target = coll + '/' + new_folder_name

    if len(new_folder_name) == 0:
        return {"proc_status": "nok",
                "proc_status_info": "Please add a folder name"}

    try:
        validate_filepath(coll_target)
    except ValidationError as e:
        return {"proc_status": "nok",
                "proc_status_info": "This is not a correct folder name. Please choose another name for your folder"}

    # not in home - a groupname must be present ie at least 2!?
    if not len(coll.split('/')) > 2:
        return {"proc_status": "nok",
                "proc_status_info": "It is not possible to add folder '" + new_folder_name + "' at this location"}

    # Name should not contain '\\' or '/'
    if '/' in new_folder_name or '\\' in new_folder_name:
        return {"proc_status": "nok",
                "proc_status_info": "It is not allowed to use slashes in the folder name to be deleted"}

    # in vault?
    target_group_name = coll_target.split('/')[3]
    if target_group_name.startswith('vault-'):
        return {"proc_status": "nok",
                "proc_status_info": "It is not possible to delete folders from the vault"}

    # permissions ok for group?
    user_full_name = user.full_name(ctx)
    if meta_form.user_member_type(ctx, target_group_name, user_full_name) in ['none', 'reader']:
        return {"proc_status": "nok",
                "proc_status_info": "You do not have sufficient permissions to delete the selected folder"}

    # coll exists?
    if not collection.exists(ctx, coll):
        return {"proc_status": "nok",
                "proc_status_info": "The selected folder to add a new folder to does not exist"}

    # folder not locked?
    lock_count = meta_form.get_coll_lock_count(ctx, coll)
    if lock_count:
        return {"proc_status": "nok",
                "proc_status_info": "The indicated folder is locked and therefore can not be deleted"}

    # new collection exists?
    if collection.exists(ctx, coll_target):
        return {"proc_status": "nok",
                "proc_status_info": "The folder already exists. Please choose another name"}

    # All requirements OK
    try:
        collection.create(ctx, coll_target)
    except msi.Error as e:
        return {"proc_status": "nok",
                "proc_status_info": "Something went wrong. Please try again"}

    return {"proc_status": "ok",
            "proc_status_info": ""}


@api.make()
def api_uu_research_folder_rename(ctx,
                                  new_folder_name,
                                  coll,
                                  org_folder_name):

    coll_target = coll + '/' + new_folder_name

    if len(new_folder_name) == 0:
        return {"proc_status": "nok",
                "proc_status_info": "Please add a folder name"}

    try:
        validate_filepath(coll_target)
    except ValidationError as e:
        return {"proc_status": "nok",
                "proc_status_info": "This is not a correct folder name. Please choose another name for your folder"}

    # Same name makes no sense
    if new_folder_name == org_folder_name:
        return {"proc_status": "nok",
                "proc_status_info": "Origin and target folder names are equal. Please choose another name"}

    # not in home - a groupname must be present ie at least 2!?
    if not len(coll.split('/')) > 2:
        return {"proc_status": "nok",
                "proc_status_info": "It is not possible to add folder '" + folder_name + "' at this location"}

    # Name should not contain '\\' or '/'
    if '/' in new_folder_name or '\\' in new_folder_name:
        return {"proc_status": "nok",
                "proc_status_info": "It is not allowed to use slashes in the folder name to be deleted"}

    # in vault?
    target_group_name = coll_target.split('/')[3]
    if target_group_name.startswith('vault-'):
        return {"proc_status": "nok",
                "proc_status_info": "It is not possible to delete folders from the vault"}

    # permissions ok for group?
    user_full_name = user.full_name(ctx)
    if meta_form.user_member_type(ctx, target_group_name, user_full_name) in ['none', 'reader']:
        return {"proc_status": "nok",
                "proc_status_info": "You do not have sufficient permissions to delete the selected folder"}

    # coll exists?
    if not collection.exists(ctx, coll):
        return {"proc_status": "nok",
                "proc_status_info": "The selected folder to add a new folder to does not exist"}

    # folder not locked?
    lock_count = meta_form.get_coll_lock_count(ctx, coll)
    if lock_count:
        return {"proc_status": "nok",
                "proc_status_info": "The indicated folder is locked and therefore can not be deleted"}

    # new collection exists?
    if collection.exists(ctx, coll_target):
        return {"proc_status": "nok",
                "proc_status_info": "The folder already exists. Please choose another name"}

    # All requirements OK
    try:
        collection.rename(ctx, coll + '/' + org_folder_name, coll_target)
    except msi.Error as e:
        return {"proc_status": "nok",
                "proc_status_info": "Something went wrong. Please try again"}

    return {"proc_status": "ok",
            "proc_status_info": ""}


@api.make()
def api_uu_research_folder_delete(ctx,
                                  coll,
                                  folder_name):
    coll_target = coll + '/' + folder_name

    # Not in home - a groupname must be present ie at least 2!?
    if not len(coll.split('/')) > 2:
        return {"proc_status": "nok",
                "proc_status_info": "It is not possible to delete folder '" + folder_name + "' at this location"}

    # Name should not contain '\\' or '/'.
    if '/' in folder_name or '\\' in folder_name:
        return {"proc_status": "nok",
                "proc_status_info": "It is not allowed to use slashes in the folder name to be deleted"}

    # in vault?
    target_group_name = coll_target.split('/')[3]
    if target_group_name.startswith('vault-'):
        return {"proc_status": "nok",
                "proc_status_info": "It is not possible to delete folders from the vault"}

    # permissions ok for group?
    user_full_name = user.full_name(ctx)
    if meta_form.user_member_type(ctx, target_group_name, user_full_name) in ['none', 'reader']:
        return {"proc_status": "nok",
                "proc_status_info": "You do not have sufficient permissions to delete the selected folder"}

    # folder not locked?
    lock_count = meta_form.get_coll_lock_count(ctx, coll_target)
    if lock_count:
        return {"proc_status": "nok",
                "proc_status_info": "The indicated folder is locked and therefore can not be deleted"}

    # collection exists?
    if not collection.exists(ctx, coll_target):
        return {"proc_status": "nok",
                "proc_status_info": "The selected folder to add a new folder to does not exist"}

    # Folder empty?
    if not collection.empty(ctx, coll_target) or collection.collection_count(ctx, coll_target) > 0:
        return {"proc_status": "nok",
                "proc_status_info": "The selected folder is not empty and can therefore not be deleted. Please delete entire content first"}

    # All requirements OK
    try:
        collection.remove(ctx, coll_target)
    except msi.Error as e:
        return {"proc_status": "nok",
                "proc_status_info": "Something went wrong. Please try again"}

    return {"proc_status": "ok",
            "proc_status_info": ""}


@api.make()
def api_uu_research_file_rename(ctx,
                                new_file_name,
                                coll,
                                org_file_name):

    if len(new_file_name) == 0:
        return {"proc_status": "nok",
                "proc_status_info": "Please add a file name"}

    try:
        validate_filename(new_file_name)
    except Exception:
        return {"proc_status": "nok",
                "proc_status_info": "This is not a valid file name. Please choose another name"}

    # Same name makes no sense
    if new_file_name == org_file_name:
        return {"proc_status": "nok",
                "proc_status_info": "Origin and target file names are equal. Please choose another name"}

    path_target = coll + '/' + new_file_name

    # not in home - a groupname must be present ie at least 2!?
    if not len(coll.split('/')) > 2:
        return {"proc_status": "nok",
                "proc_status_info": "It is not possible rename files at this location"}

    # Name should not contain '\\' or '/'
    if '/' in new_file_name or '\\' in new_file_name:
        return {"proc_status": "nok",
                "proc_status_info": "It is not allowed to use slashes in the new name of a file"}

    # in vault?
    target_group_name = path_target.split('/')[3]
    if target_group_name.startswith('vault-'):
        return {"proc_status": "nok",
                "proc_status_info": "It is not possible to rename files in the vault"}

    # permissions ok for group?
    user_full_name = user.full_name(ctx)
    if meta_form.user_member_type(ctx, target_group_name, user_full_name) in ['none', 'reader']:
        return {"proc_status": "nok",
                "proc_status_info": "You do not have sufficient permissions to rename the selected file"}

    # folder not locked?
    lock_count = meta_form.get_coll_lock_count(ctx, coll)
    if lock_count:
        return {"proc_status": "nok",
                "proc_status_info": "The indicated folder is locked and therefore the indicated file can not be renamed"}

    # DOes org file exist?
    if not data_object.exists(ctx, coll + '/' + org_file_name):
        return {"proc_status": "nok",
                "proc_status_info": "The original file " + org_file_name + " can not be found"}

    # new filename already exists?
    if data_object.exists(ctx, path_target):
        return {"proc_status": "nok",
                "proc_status_info": "The selected filename " + new_file_name + " already exists"}

    # All requirements OK
    try:
        data_object.rename(ctx, coll + '/' + org_file_name, path_target)
    except msi.Error as e:
        return {"proc_status": "nok",
                "proc_status_info": "Something went wrong. Please try again"}

    return {"proc_status": "ok",
            "proc_status_info": ""}


@api.make()
def api_uu_research_file_delete(ctx,
                                coll,
                                file_name):

    path_target = coll + '/' + file_name

    # not in home - a groupname must be present ie at least 2!?
    if not len(coll.split('/')) > 2:
        return {"proc_status": "nok",
                "proc_status_info": "It is not possible to delete files at this location"}

    # in vault?
    target_group_name = path_target.split('/')[3]
    if target_group_name.startswith('vault-'):
        return {"proc_status": "nok",
                "proc_status_info": "It is not possible to delete files from the vault"}

    # permissions ok for group?
    user_full_name = user.full_name(ctx)
    if meta_form.user_member_type(ctx, target_group_name, user_full_name) in ['none', 'reader']:
        return {"proc_status": "nok",
                "proc_status_info": "You do not have sufficient permissions to delete the selected file"}

    # folder not locked?
    lock_count = meta_form.get_coll_lock_count(ctx, path_target)
    if lock_count:
        return {"proc_status": "nok",
                "proc_status_info": "The indicated folder is locked and therefore the indicated file can not be deleted"}

    # collection exists?
    if not data_object.exists(ctx, path_target):
        return {"proc_status": "nok",
                "proc_status_info": "The selected folder to add a new folder to does not exist"}

    # All requirements OK
    try:
        data_object.remove(ctx, path_target)
    except msi.Error as e:
        return {"proc_status": "nok",
                "proc_status_info": "Something went wrong. Please try again"}

    return {"proc_status": "ok",
            "proc_status_info": ""}


@api.make()
def api_uu_research_revisions_search_on_filename(ctx,
                                                 searchString,
                                                 offset=0,
                                                 limit=10):

    zone = user.zone(ctx)

    revisions = []

    # Return nothing if in fact requested ALL
    if len(searchString) == 0:
        return {'total': 0,
                'items': revisions}

    originalDataNameKey = constants.UUORGMETADATAPREFIX + 'original_data_name'
    originalPathKey = constants.UUORGMETADATAPREFIX + 'original_path'
    startpath = '/' + zone + constants.UUREVISIONCOLLECTION

    qdata = Query(ctx, ['COLL_NAME', 'META_DATA_ATTR_VALUE'],
                  "META_DATA_ATTR_NAME = '" + originalDataNameKey + "' "
                  "AND META_DATA_ATTR_VALUE like '" + searchString + "%' "
                  "AND COLL_NAME like '" + startpath + "%' ",
                  offset=offset, limit=limit, output=query.AS_DICT)

    # step through results and enrich with wanted data
    for rev in list(qdata):
        rev_data = {}
        rev_data['main_revision_coll'] = rev['COLL_NAME']
        rev_data['main_original_dataname'] = rev['META_DATA_ATTR_VALUE']

        iter = genquery.row_iterator(
            "DATA_ID",
            "COLL_NAME = '" + rev_data['main_revision_coll'] + "' "
            "AND META_DATA_ATTR_NAME = '" + originalDataNameKey + "' "
            "AND META_DATA_ATTR_VALUE = '" + rev_data['main_original_dataname'] + "' ",  # *originalDataName
            genquery.AS_DICT, ctx)

        revision_count = 0
        for row in iter:
            revision_count = revision_count + 1

            # based on data id get original_coll_name
            iter2 = genquery.row_iterator(
                "META_DATA_ATTR_VALUE",
                "DATA_ID = '" + row['DATA_ID'] + "' "
                "AND META_DATA_ATTR_NAME = '" + constants.UUORGMETADATAPREFIX + 'original_path' + "' ",
                genquery.AS_DICT, ctx)
            for row2 in iter2:
                rev_data['original_coll_name'] = row2['META_DATA_ATTR_VALUE']

            rev_data['collection_exists'] = collection.exists(ctx, '/'.join(rev_data['original_coll_name'].split(os.path.sep)[:-1]))
            rev_data['original_coll_name'] = '/'.join(rev_data['original_coll_name'].split(os.path.sep)[3:])

        rev_data['revision_count'] = revision_count

        revisions.append(rev_data)

    return {'total': len(list(qdata)),
            'items': revisions}


@api.make()
def api_uu_research_revision_list(ctx, path):

    originalPathKey = ''
    startpath = ''

    zone = user.zone(ctx)

    revisions = []
    originalPathKey = constants.UUORGMETADATAPREFIX + 'original_path'
    startpath = '/' + zone + constants.UUREVISIONCOLLECTION

    iter = genquery.row_iterator(
        "DATA_ID, COLL_NAME, order(DATA_NAME)",
        "META_DATA_ATTR_NAME = '" + originalPathKey + "' "
        "AND META_DATA_ATTR_VALUE = '" + path + "' "
        "AND COLL_NAME like '" + startpath + "%' ",
        genquery.AS_LIST, ctx
    )

    for row in iter:
        revisionPath = row[1] + '/' + row[2]

        iter2 = genquery.row_iterator(
            "META_DATA_ATTR_NAME, META_DATA_ATTR_VALUE ",
            "DATA_ID = '" + row[0] + "' ",
            genquery.AS_LIST, ctx
        )

        meta_data = {"data_id": row[0]}
        for row2 in iter2:
            meta_data[row2[0]] = row2[1]

        meta_data["dezoned_coll_name"] = '/' + '/'.join(meta_data["org_original_coll_name"].split(os.path.sep)[3:])

        meta_data["org_original_modify_time"] = time.strftime('%Y/%m/%d %H:%M:%S',
                                                              time.localtime(int(meta_data["org_original_modify_time"])))

        revisions.append(meta_data)

    return {"revisions": revisions}


@api.make()
# "restore_no_overwrite"
# "restore_overwrite" -> overwrite the file
# "restore_next_to" -> revision is places next to the file it conficted with by adding
#
# {restore_no_overwrite, restore_overwrite, restore_next_to}
#   With "restore_no_overwrite" the front end tries to copy the selected revision in *target
#    If the file already exist the user needs to decide what to do.
#     Function exits with corresponding status so front end can take action
def api_uu_research_revision_restore(ctx, revision_id, overwrite, coll_target, new_filename):
    """Copy selected revision to target collection with given name"""
    # New file name should not contain '\\' or '/'
    if '/' in new_filename or '\\' in new_filename:
        return {"proc_status": "nok",
                "proc_status_info": "It is not allowed to use slashes in a filename"}

    target_group_name = coll_target.split('/')[3]
    if target_group_name.startswith('vault-'):
        return {"proc_status": "nok",
                "proc_status_info": "It is not allowed to store file in the vault"}

    # Check existance of target_coll
    if not collection.exists(ctx, coll_target):
        return {"proc_status": "nok",
                "proc_status_info": "The target collection does not exist or is not accessible for you"}

    user_full_name = user.full_name(ctx)

    # Target collection write access ?
    if meta_form.user_member_type(ctx, target_group_name, user_full_name) in ['none', 'reader']:
        return {"proc_status": "nok",
                "proc_status_info": "You are not allowed to write in the selected collection"}

    # Target_coll locked?
    lock_count = meta_form.get_coll_lock_count(ctx, coll_target)
    if lock_count:
        return {"proc_status": "nok",
                "proc_status_info": "The target collection is locked and therefore this revision cannot be written to the indicated collection"}

    # Read acces in org collection??
    # Find actual revision inf on revision_id
    originalPathKey = constants.UUORGMETADATAPREFIX + 'original_path'
    original_path   = ''
    source_path     = ''
    coll_origin     = ''
    filename_origin = ''
    iter = genquery.row_iterator(
        "DATA_NAME, COLL_NAME, META_DATA_ATTR_VALUE",
        "DATA_ID = '" + revision_id + "' "
        " AND META_DATA_ATTR_NAME = '" + originalPathKey + "' ",
        genquery.AS_LIST, ctx
    )

    for row in iter:
        coll_origin = row[1]
        filename_origin = row[0]
        original_path = row[2]

    origin_group_name = original_path.split('/')[3]

    if meta_form.user_member_type(ctx, origin_group_name, user_full_name) in ['none']:
        return {"proc_status": "nok",
                "proc_status_info": "You are not allowed to view the information from this group " + origin_group_name}

    source_path = coll_origin + "/"  + filename_origin

    if source_path == '':
        return {"proc_status": "nok",
                "proc_status_info": "The indicated revision does not exist"}

    if overwrite in ["restore_no_overwrite", "restore_next_to"]:
        if data_object.exists(ctx, coll_target + '/' + new_filename):
            return {"proc_status": "ok_duplicate",
                    "proc_status_info": "The file is already present at the indicated location"}

    elif overwrite in ["restore_overwrite"]:
        restore_allowed = True

    else:
        return {"proc_status": "nok",
                "proc_status_info": "Unkown requested action: " + overwrite}

    # Allowd to restore revision
    # Start actual restoration of the revision

    try:
        ofFlags = 'forceFlag='
        msi.data_obj_copy(ctx, source_path, coll_target + '/' + new_filename, ofFlags, irods_types.BytesBuf())
    except msi.Error as e:
        raise api.Error('copy_failed', 'The metadata file could not be copied', str(e))

    return {"proc_status": "ok"}


@api.make()
def api_uu_research_system_metadata(ctx, coll):
    """Returns collection statistics as JSON."""

    import math

    def convert_size(size_bytes):
        if size_bytes == 0:
            return "0 B"

        size_name = ('B', 'kiB', 'MiB', 'GiB', 'TiB', 'PiB', 'EiB')
        i = int(math.floor(math.log(size_bytes, 1024)))
        p = math.pow(1024, i)
        s = round(size_bytes / p, 2)
        return '{} {}'.format(s, size_name[i])

    data_count = collection.data_count(ctx, coll)
    collection_count = collection.collection_count(ctx, coll)
    size = collection.size(ctx, coll)
    size_readable = convert_size(size)

    result = "{} files, {} folders, total of {}".format(data_count, collection_count, size_readable)

    return {"Package size": result}


@api.make()
def api_uu_research_collection_details(ctx, path):
    """Returns details of a research collection."""

    if not collection.exists(ctx, path):
        return api.Error('nonexistent', 'The given path does not exist')

    # Check if collection is a research group.
    space, _, group, _ = pathutil.info(path)
    if space != pathutil.Space.RESEARCH:
        return {}

    basename = pathutil.chop(path)[1]

    # Retrieve user type.
    member_type = meta_form.user_member_type(ctx, group, user.full_name(ctx))

    # Retrieve research folder status.
    status = folder.get_status(ctx, path)

    # Check if user is datamanager.
    category = meta_form.group_category(ctx, group)
    is_datamanager = meta_form.user_is_datamanager(ctx, category, user.full_name(ctx))

    # Retrieve lock count.
    lock_count = meta_form.get_coll_lock_count(ctx, path)

    # Check if vault is accessible.
    vault_path = ""
    vault_name = group.replace("research-", "vault-", 1)
    if collection.exists(ctx, pathutil.chop(path)[0] + "/" + vault_name):
        vault_path = vault_name

    return {"basename": basename,
            "status": status.value,
            "member_type": member_type,
            "is_datamanager": is_datamanager,
            "lock_count": lock_count,
            "vault_path": vault_path}<|MERGE_RESOLUTION|>--- conflicted
+++ resolved
@@ -5,15 +5,13 @@
 __license__   = 'GPLv3, see LICENSE'
 
 import meta_form
-<<<<<<< HEAD
 import folder
 
-=======
 import time
 import os
 import sys
 from pathvalidate import ValidationError, validate_filename, validate_filepath
->>>>>>> 2461c5ca
+
 from util import *
 from collections import OrderedDict
 
