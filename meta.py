--- conflicted
+++ resolved
@@ -1,7 +1,7 @@
 # -*- coding: utf-8 -*-
 """JSON metadata handling."""
 
-__copyright__ = 'Copyright (c) 2019-2023, Utrecht University'
+__copyright__ = 'Copyright (c) 2019-2024, Utrecht University'
 __license__   = 'GPLv3, see LICENSE'
 
 import json
@@ -13,11 +13,11 @@
 import irods_types
 from deepdiff import DeepDiff
 
+import avu_json
 import provenance
 import publication
 import schema as schema_
 import vault
-from avu_json import avu_json
 from util import *
 
 __all__ = ['rule_meta_validate',
@@ -136,28 +136,19 @@
                         'schema_path': list(e.schema_path),
                         'validator':   e.validator}
 
-<<<<<<< HEAD
-    if ignore_required:
-        errors = [e for e in errors if e.validator not in ['required', 'dependencies']]
-=======
             errors = list(map(transform_error, errors))
         channel.send(errors)
     """)
->>>>>>> e2ec178c
 
     channel.send((schema, metadata, ignore_required))
     channel.send((None, None, None))
     errors = channel.receive()
 
-<<<<<<< HEAD
-    return list(map(transform_error, errors))
-=======
     # Log metadata errors.
     for error in errors:
         log.write(callback, error)
 
     return errors
->>>>>>> e2ec178c
 
 
 def is_json_metadata_valid(callback,
@@ -574,7 +565,7 @@
     prev_json_data = json.loads(json.dumps(prev_json))
 
     try:
-        ret = msi.check_access(ctx, json_path, 'modify_object', irods_types.BytesBuf())
+        ret = msi.check_access(ctx, json_path, 'modify object', irods_types.BytesBuf())
         if ret['arguments'][2] != b'\x01':
             msi.set_acl(ctx, 'default', 'admin:own', client_full_name, json_path)
     except error.UUError:
