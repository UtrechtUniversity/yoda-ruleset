# -*- coding: utf-8 -*-
"""Functions for statistics module - in essence a python extension directly related to uuResources.r."""

__copyright__ = 'Copyright (c) 2018-2019, Utrecht University'
__license__   = 'GPLv3, see LICENSE'

from datetime import datetime

from util import *
import meta_form

<<<<<<< HEAD

__all__ = ['api_resource_groups_dm',
           'api_resource_monthly_stats_dm',
           'api_resource_monthly_category_stats_export_dm',
           'api_resource_monthly_stats',
           'api_resource_resource_and_tier_data',
           'api_resource_tier',
           'api_resource_get_tiers',
           'api_resource_save_tier',
           'api_resource_user_get_type',
           'api_resource_user_research_groups',
           'api_resource_user_is_datamanager',
           'api_resource_full_year_group_data',
           'rule_resource_store_monthly_storage_statistics']


@api.make()
def api_resource_save_tier(ctx, resource_name, tier_name):
    """Save tier for given resource as metadata.
    :param resource_name: Resource that the tier is equipped with
    :param tier_name:     Name of the tier that is given to the resource
    """
=======
__all__ = ['api_resource_groups_dm',
           'api_resource_monthly_stats_dm',
           'api_resource_monthly_category_stats_export_dm',
           'api_resource_monthly_stats',
           'api_resource_resource_and_tier_data',
           'api_resource_tier',
           'rule_resource_month_storage_per_tier_for_group']


@api.make()
def api_resource_tier(ctx, res_name):
    """Get the tier belonging to the given resource."""
    if user.user_type(ctx) != 'rodsadmin':
        return api.Error('not_allowed', 'Insufficient permissions')

    return get_tier_by_resource_name(ctx, res_name)


@api.make()
def api_resource_resource_and_tier_data(ctx):
    """Get all resources and their tier data."""
>>>>>>> 1513adca
    if user.user_type(ctx) != 'rodsadmin':
        return {'status': 'not_allowed',
                'status_info': 'Insufficient permissions'}

    # resource exists?
    if not resource_exists(ctx, resource_name):
        return {'status': 'not_exists',
                'status_info': 'Given resource name is not in use'}

    meta_attr_name = constants.UURESOURCETIERATTRNAME

    avu.set_on_resource(ctx, resource_name, meta_attr_name, tier_name)
    return {'status': 'ok',
            'status_info': ''}


<<<<<<< HEAD
@api.make()
def api_resource_full_year_group_data(ctx, group_name, current_month):
    """Get a full year of monthly storage data starting from current month and look back one year.
    :param group_name:    group that is searched for storage data
    :param current_month: Month passed that is supposed to be the month to look back from
=======
def rule_resource_month_storage_per_tier_for_group(rule_args, callback, rei):
>>>>>>> 1513adca
    """

    # Check permissions for this function
    # Member of this group?
    member_type = meta_form.user_member_type(ctx, group_name, user.full_name(ctx))
    if member_type not in ['reader', 'normal', 'manager']:
        category = meta_form.group_category(ctx, group_name)
        if not meta_form.user_is_datamanager(ctx, category, user.full_name(ctx)):
            if user.user_type(ctx) != 'rodsadmin':
                return api.Error('not_allowed', 'Insufficient permissions')

    allStorage = []  # list of all month-tier combinations present including their storage size

    # per month gather month/tier/storage information from metadata:
    # metadata-attr-name = constants.UUMETADATASTORAGEMONTH + '01'...'12'
    # metadata-attr-val = [category,tier,storage] ... only tier and storage required within this code
    for counter in range(0, 11):
        referenceMonth = current_month - counter
        if referenceMonth < 1:
            referenceMonth = referenceMonth + 12

        metadataAttrNameRefMonth = constants.UUMETADATASTORAGEMONTH + '%0*d' % (2, referenceMonth)

        iter = genquery.row_iterator(
            "META_USER_ATTR_VALUE, USER_NAME, USER_GROUP_NAME",
            "META_USER_ATTR_NAME = '" + metadataAttrNameRefMonth + "' AND USER_NAME = '" + group_name + "'",
            genquery.AS_LIST, ctx
        )

        for row in iter:
            data = jsonutil.parse(row[0])

            tierName = data[1]
            data_size = data[2]  # no construction for summation required in this case

            key = 'month=' + str(referenceMonth) + '-tier=' + tierName
            allStorage.append({key: data_size})

    return allStorage


@api.make()
def api_resource_user_get_type(ctx):
    """Get current user type
    """
    return user.user_type(ctx)


@api.make()
def api_resource_user_research_groups(ctx):
    """Get the research groups a user is member of.
    """
    groups = []
    user_name = user.name(ctx)
    user_zone = user.zone(ctx)

    iter = genquery.row_iterator(
        "USER_GROUP_NAME",
        "USER_NAME = '" + user_name + "' AND USER_ZONE = '" + user_zone + "'",
        genquery.AS_LIST, ctx
    )

    for row in iter:
        if row[0].startswith('research-'):
            groups.append(row[0])

    groups.sort()
    return groups


@api.make()
def api_resource_user_is_datamanager(ctx):
    """Check whether current user is datamanager of group.
    """
    iter = genquery.row_iterator(
        "USER_NAME",
        "USER_TYPE = 'rodsgroup' AND USER_NAME like 'datamanager-%'",
        genquery.AS_LIST, ctx
    )

    for row in iter:
        group_name = row[0]
        if group.exists(ctx, group_name) and user.is_member_of(ctx, group_name):
            return 'yes'

    return 'no'


@api.make()
<<<<<<< HEAD
def api_resource_get_tiers(ctx):
    """As rodsadmin get all tiers present.
    """
=======
def api_resource_monthly_stats(ctx):
    """Collect storage data for all categories."""
>>>>>>> 1513adca
    if user.user_type(ctx) != 'rodsadmin':
        return api.Error('not_allowed', 'Insufficient permissions')

    return get_all_tiers(ctx)

    tiers = [constants.UUDEFAULTRESOURCETIER]

    iter = genquery.row_iterator(
        "META_RESC_ATTR_VALUE",
        "META_RESC_ATTR_NAME = '" + constants.UURESOURCETIERATTRNAME + "'",
        genquery.AS_LIST, ctx
    )

    for row in iter:
        if not row[0] == constants.UUDEFAULTRESOURCETIER:
            tiers.append(row[0])

    return tiers


@api.make()
<<<<<<< HEAD
def api_resource_tier(ctx, res_name):
    """Get the tier belonging to the given resource.
    :param res_name: Resource that the tier is equipped with
    """

    if user.user_type(ctx) != 'rodsadmin':
        return api.Error('not_allowed', 'Insufficient permissions')

    return get_tier_by_resource_name(ctx, res_name)


@api.make()
def api_resource_resource_and_tier_data(ctx):
    """List al resources and its tier data.
    """
    if user.user_type(ctx) != 'rodsadmin':
        return api.Error('not_allowed', 'Insufficient permissions')

    resourceList = list()

    iter = genquery.row_iterator(
        "RESC_ID, RESC_NAME",
        "",
        genquery.AS_LIST, ctx
    )

    for row in iter:
        resourceId = row[0]
        resourceName = row[1]
        tierName = get_tier_by_resource_name(ctx, resourceName)
        resourceList.append({'name': resourceName,
                             'id': resourceId,
                             'tier': tierName})

    return resourceList


@api.make()
def api_resource_monthly_stats(ctx):
    """As rodsadmin collect monthly statistics"""

    if user.user_type(ctx) != 'rodsadmin':
        return api.Error('not_allowed', 'Insufficient permissions')

    categories = get_categories(ctx)

    return getMonthlyCategoryStorageStatistics(ctx, categories)


@api.make()
=======
>>>>>>> 1513adca
def api_resource_monthly_stats_dm(ctx):
    """Collect storage data for a datamanager."""
    datamanager = user.full_name(ctx)
    categories = get_categories_datamanager(ctx, datamanager)

    return getMonthlyCategoryStorageStatistics(ctx, categories)


@api.make()
def api_resource_groups_dm(ctx):
    """Get all groups for all categories a person is datamanager of."""

    datamanager = user.full_name(ctx)
    categories = get_categories_datamanager(ctx, datamanager)

    return get_groups_on_categories(ctx, categories)


@api.make()
def api_resource_monthly_category_stats_export_dm(ctx):
    """
    Collect storage stats for all twelve months based upon categories a user is datamanager of.

    Statistics gathered:
    - Category
    - Subcategory
    - Groupname
    - Tier
    - 12 columns, one per month, with used storage count in bytes
    """

    datamanager = user.full_name(ctx)
    categories = get_categories_datamanager(ctx, datamanager)
    allStorage = []

    # Select a full year by not limiting constants.UUMETADATASTORAGEMONTH to a perticular month. But only on its presence.
    # There always is a maximum of one year of history of storage data
    for category in categories:
        groupToSubcategory = {}

        iter = genquery.row_iterator(
            "META_USER_ATTR_VALUE, META_USER_ATTR_NAME, USER_NAME, USER_GROUP_NAME",
            "META_USER_ATTR_VALUE like '[\"" + category + "\",%' AND META_USER_ATTR_NAME like  '" + constants.UUMETADATASTORAGEMONTH + "%'",
            genquery.AS_LIST, ctx
        )

        for row in iter:
            attrValue = row[0]
            month = row[1]
            month = str(int(month[-2:]))  # the month storage data is about, is taken from the attr_name of the AVU
            groupName = row[3]

            # Determine subcategory on groupName
            try:
                subcategory = groupToSubcategory[groupName]
            except KeyError:
                catInfo = get_group_category_info(ctx, groupName)
                subcategory = catInfo['subcategory']
                groupToSubcategory[groupName] = subcategory

            temp = jsonutil.parse(attrValue)
            category = temp[0]
            tier = temp[1]
            storage = int(float(temp[2]))

            allStorage.append({'category': category,
                               'subcategory': subcategory,
                               'groupname': groupName,
                               'tier': tier,
                               'month': month,
                               'storage': str(storage)})

    return allStorage


def get_group_category_info(ctx, groupName):
    """
    Get category and subcategory for a group.
    :param groupName: groupname to get cat/subcat info for
    Returns a dict with indices 'category' and 'subcategory'.
    """
    category = ''
    subcategory = ''

    iter = genquery.row_iterator(
        "META_USER_ATTR_NAME, META_USER_ATTR_VALUE",
        "USER_GROUP_NAME = '" + groupName + "' AND  META_USER_ATTR_NAME LIKE '%category'",
        genquery.AS_LIST, ctx
    )

    for row in iter:
        attrName = row[0]
        attrValue = row[1]

        if attrName == 'category':
            category = attrValue
        elif attrName == 'subcategory':
            subcategory = attrValue

    return {'category': category, 'subcategory': subcategory}


def getMonthlyCategoryStorageStatistics(ctx, categories):
    """
    Collect storage stats of last month for a list of categories.

    Storage is summed up for each category/tier combination.
    Example: Array ( [0] => Array ( [category] => initial [tier] => Standard [storage] => 15777136 )
    :param categories: list of categories to collect storage data for
    """
    month = '%0*d' % (2, datetime.now().month)
    metadataName = constants.UUMETADATASTORAGEMONTH + month

    storageDict = {}

    for category in categories:
        iter = genquery.row_iterator(
            "META_USER_ATTR_VALUE, META_USER_ATTR_NAME, USER_NAME, USER_GROUP_NAME",
            "META_USER_ATTR_VALUE like '[\"" + category + "\",%' AND META_USER_ATTR_NAME = '" + metadataName + "'",
            genquery.AS_LIST, ctx
        )
        for row in iter:
            # hier wordt door alle groepen gezocht, geordend van een category.
            # per tier moet worden gesommeerd om totale hoeveelheid storage op een tier te verkrijgen.
            attrValue = row[0]

            temp = jsonutil.parse(attrValue)
            category = temp[0]
            tier = temp[1]
            storage = int(float(temp[2]))

            try:
                storageDict[category][tier] = storageDict[category][tier] + storage
            except KeyError:
                # if key error, can be either category or category/tier combination is missing
                try:
                    storageDict[category][tier] = storage
                except KeyError:
                    storageDict[category] = {tier: storage}

    # prepare for json output, convert storageDict into dict with keys
    allStorage = []

    for category in storageDict:
        for tier in storageDict[category]:
            allStorage.append({'category': category,
                               'tier': tier,
                               'storage': str(storageDict[category][tier])})

    return allStorage


def get_groups_on_categories(ctx, categories):
    """Get all groups belonging to all given categories.
    :param categories: List of categories groups have to be found for
    """
    groups = []
    metadataAttrNameRefMonth = constants.UUMETADATASTORAGEMONTH + '%0*d' % (2, datetime.now().month)

    for category in categories:
        iter = genquery.row_iterator(
            "USER_NAME",
            "USER_TYPE = 'rodsgroup' AND META_USER_ATTR_NAME = 'category' AND META_USER_ATTR_VALUE = '" + category + "' ",
            genquery.AS_LIST, ctx
        )

        for row in iter:
            groupName = row[0]
            if groupName.startswith('research-'):
                iter2 = genquery.row_iterator(
                    "META_USER_ATTR_VALUE, USER_NAME, USER_GROUP_NAME",
                    "META_USER_ATTR_NAME = '" + metadataAttrNameRefMonth + "' AND USER_NAME = '" + groupName + "'",
                    genquery.AS_LIST, ctx
                )

                data_size = 0
                for row in iter2:
                    data = row[0]
                    temp = jsonutil.parse(data)
                    data_size = data_size + int(temp[2])  # no construction for summation required in this case
                groups.append([groupName, data_size])

    return groups


def get_categories_datamanager(ctx, datamanagerName):
    """Get all categories for current datamanager.
    :param datamanagerName: Datamanager involved
    """
    categories = []

    iter = genquery.row_iterator(
        "USER_NAME",
        "USER_TYPE = 'rodsgroup' AND USER_NAME like 'datamanager-%'",
        genquery.AS_LIST, ctx
    )

    for row in iter:
        # @TODO membership still has to be checked
        datamanagerGroupname = row[0]

        if user.is_member_of(ctx, datamanagerGroupname):
            # Example: 'datamanager-initial' is groupname of datamanager, second part is category
            temp = '-'.join(datamanagerGroupname.split('-')[1:])
            categories.append(temp)

    return categories


def get_tier_by_resource_name(ctx, res_name):
    """
    Get Tiername, if present, for given resource.

    If not present, fall back to default tier name.
    :param res_name: Name of the resource to get the tier name for
    """
    tier = constants.UUDEFAULTRESOURCETIER  # Add default tier as this might not be present in database.

    # find (possibly present) tier for this resource
    iter = genquery.row_iterator(
        "RESC_ID, RESC_NAME, META_RESC_ATTR_NAME, META_RESC_ATTR_VALUE",
        "RESC_NAME = '{}' AND META_RESC_ATTR_NAME = '{}'"
        .format(res_name, constants.UURESOURCETIERATTRNAME),
        genquery.AS_LIST, ctx
    )

    for row in iter:
        tier = row[3]

    return tier


@rule.make()
def rule_resource_store_monthly_storage_statistics(ctx):
    """
    For all categories known store all found storage data for each group belonging to those category.
    Store as metadata on group level holding
    1) category of group on probe date - this can change
    2) tier
    3) actual calculated storage for the group

    """

    zone = user.zone(ctx)

    # Get storage month with leading 0
    dt = datetime.today()
    md_storage_month = constants.UUMETADATASTORAGEMONTH + dt.strftime("%m")

    # Delete previous data for that month. Could be one year ago as this is circular buffer containing max 1 year
    iter = genquery.row_iterator(
        "META_USER_ATTR_VALUE, USER_GROUP_NAME",
        "META_USER_ATTR_NAME = '" + md_storage_month + "'",
        genquery.AS_LIST, ctx
    )
    for row in iter:
        avu.rm_from_group(ctx, row[1], md_storage_month, row[0])

    # Get all categories
    categories = []
    iter = genquery.row_iterator(
        "META_USER_ATTR_VALUE",
        "USER_TYPE = 'rodsgroup' AND META_USER_ATTR_NAME = 'category'",
        genquery.AS_LIST, ctx
    )
    for row in iter:
        categories.append(row[0])

    # Get all tiers - Standard must be present
    tiers = get_all_tiers(ctx)

    # List of resources and their corresponding tiers (for easy access further)
    resource_tiers = {}
    for resource in get_resources(ctx):
        resource_tiers[resource] = get_tier_by_resource_name(ctx, resource)

    # Steps to be taken per group
    steps = ['research', 'vault']

    # Loop through all categories
    for category in categories:
        groups = get_groups_on_category(ctx, category)

        for group in groups:
            # Per group collect totals for category and tier

            # Loop though all tiers and set storage to 0
            tier_storage = {}
            for tier in tiers:
                tier_storage[tier] = 0

            # per group handle research and vault
            for step in steps:
                if step == 'research':
                    path = '/' + zone + '/home/' + group
                else:
                    path = '/' + zone + '/home/vault/' + group.replace('research-', 'vault-', 1)

                # Per group two statements are required to gather all data
                # 1) data in folder itself
                # 2) data in all subfolders of the folder

                for folder in ['self', 'subfolders']:
                    if folder == 'self':
                        whereClause = "COLL_NAME = '" + path + "'"
                    else:
                        whereClause = "COLL_NAME like '" + path + "%'"

                    iter = genquery.row_iterator(
                        "SUM(DATA_SIZE), RESC_NAME",
                        whereClause,
                        genquery.AS_LIST, ctx
                    )

                    for row in iter:
                        # sum up for this tier
                        the_tier = resource_tiers[row[1]]
                        tier_storage[the_tier] += int(row[0])

            # 3) Revision erea
            revision_path = '/' + zone + '/' + constants.UUREVISIONCOLLECTION + '/' + group
            whereClause = "COLL_NAME like '" + revision_path + "%'"
            iter = genquery.row_iterator(
                "SUM(DATA_SIZE), RESC_NAME",
                whereClause,
                genquery.AS_LIST, ctx
            )
            for row in iter:
                # sum up for this tier
                the_tier = resource_tiers[row[1]]
                tier_storage[the_tier] += int(row[0])

            # Write total storages as metadata on current group for any tier
            key = md_storage_month
            # val = [category, tier, storage]
            for tier in tiers:
                # constructed this way to be backwards compatible (not using json.dump)
                val = "[\"" + category + "\", \"" + tier + "\", " + str(tier_storage[tier]) + "]"
                # write as metadata (kv-pair) to current group
                avu.associate_to_group(ctx, group, key, val)

    return 'ok'


def resource_exists(ctx, resource_name):
    """ Check whether given resource actually exists
    """
    iter = genquery.row_iterator(
        "RESC_ID, RESC_NAME",
        "RESC_NAME = '{}'"
        .format(resource_name),
        genquery.AS_LIST, ctx
    )

    for row in iter:
        return True

    return False


def get_all_tiers(ctx):
    """ List all tiers currently present including 'Standard' """
    tiers = [constants.UUDEFAULTRESOURCETIER]

    iter = genquery.row_iterator(
        "META_RESC_ATTR_VALUE",
        "META_RESC_ATTR_NAME = '" + constants.UURESOURCETIERATTRNAME + "'",
        genquery.AS_LIST, ctx
    )

    for row in iter:
        if not row[0] == constants.UUDEFAULTRESOURCETIER:
            if row[0] not in tiers:
                tiers.append(row[0])

    return tiers


def get_categories(ctx):
    """ Get all categories currently present."""
    categories = []

    iter = genquery.row_iterator(
        "META_USER_ATTR_VALUE",
        "USER_TYPE = 'rodsgroup' AND  META_USER_ATTR_NAME  = 'category'",
        genquery.AS_LIST, ctx
    )

    for row in iter:
        categories.append(row[0])

    return categories


def get_groups_on_category(ctx, category):
    """ Get all groups for category """
    groups = []
    iter = genquery.row_iterator(
        "USER_NAME",
        "USER_TYPE = 'rodsgroup' "
        "AND  META_USER_ATTR_NAME  = 'category' "
        "AND  META_USER_ATTR_VALUE = '" + category + "'",
        genquery.AS_LIST, ctx
    )
    for row in iter:
        groups.append(row[0])

    return groups


def get_resources(ctx):
    """ Get all resources """
    resources = []
    iter = genquery.row_iterator(
        "RESC_NAME",
        "",
        genquery.AS_LIST, ctx
    )
    for row in iter:
        resources.append(row[0])

    return resources<|MERGE_RESOLUTION|>--- conflicted
+++ resolved
@@ -1,7 +1,7 @@
 # -*- coding: utf-8 -*-
 """Functions for statistics module - in essence a python extension directly related to uuResources.r."""
 
-__copyright__ = 'Copyright (c) 2018-2019, Utrecht University'
+__copyright__ = 'Copyright (c) 2018-2020, Utrecht University'
 __license__   = 'GPLv3, see LICENSE'
 
 from datetime import datetime
@@ -9,7 +9,6 @@
 from util import *
 import meta_form
 
-<<<<<<< HEAD
 
 __all__ = ['api_resource_groups_dm',
            'api_resource_monthly_stats_dm',
@@ -32,29 +31,6 @@
     :param resource_name: Resource that the tier is equipped with
     :param tier_name:     Name of the tier that is given to the resource
     """
-=======
-__all__ = ['api_resource_groups_dm',
-           'api_resource_monthly_stats_dm',
-           'api_resource_monthly_category_stats_export_dm',
-           'api_resource_monthly_stats',
-           'api_resource_resource_and_tier_data',
-           'api_resource_tier',
-           'rule_resource_month_storage_per_tier_for_group']
-
-
-@api.make()
-def api_resource_tier(ctx, res_name):
-    """Get the tier belonging to the given resource."""
-    if user.user_type(ctx) != 'rodsadmin':
-        return api.Error('not_allowed', 'Insufficient permissions')
-
-    return get_tier_by_resource_name(ctx, res_name)
-
-
-@api.make()
-def api_resource_resource_and_tier_data(ctx):
-    """Get all resources and their tier data."""
->>>>>>> 1513adca
     if user.user_type(ctx) != 'rodsadmin':
         return {'status': 'not_allowed',
                 'status_info': 'Insufficient permissions'}
@@ -71,15 +47,11 @@
             'status_info': ''}
 
 
-<<<<<<< HEAD
 @api.make()
 def api_resource_full_year_group_data(ctx, group_name, current_month):
     """Get a full year of monthly storage data starting from current month and look back one year.
     :param group_name:    group that is searched for storage data
     :param current_month: Month passed that is supposed to be the month to look back from
-=======
-def rule_resource_month_storage_per_tier_for_group(rule_args, callback, rei):
->>>>>>> 1513adca
     """
 
     # Check permissions for this function
@@ -169,14 +141,9 @@
 
 
 @api.make()
-<<<<<<< HEAD
 def api_resource_get_tiers(ctx):
     """As rodsadmin get all tiers present.
     """
-=======
-def api_resource_monthly_stats(ctx):
-    """Collect storage data for all categories."""
->>>>>>> 1513adca
     if user.user_type(ctx) != 'rodsadmin':
         return api.Error('not_allowed', 'Insufficient permissions')
 
@@ -198,7 +165,6 @@
 
 
 @api.make()
-<<<<<<< HEAD
 def api_resource_tier(ctx, res_name):
     """Get the tier belonging to the given resource.
     :param res_name: Resource that the tier is equipped with
@@ -249,8 +215,6 @@
 
 
 @api.make()
-=======
->>>>>>> 1513adca
 def api_resource_monthly_stats_dm(ctx):
     """Collect storage data for a datamanager."""
     datamanager = user.full_name(ctx)
