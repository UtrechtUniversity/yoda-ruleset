{
  "links": {
    "ui:disabled": true
  },
  "Title": {
    "ui:help": "The title of your data package"
  },
  "Description": {
    "ui:help": "A description of your data package",
    "ui:widget": "textarea"
  },
  "Additional_Documentation": {
    "ui:widget": "textarea"
  },
  "Discipline": {
<<<<<<< HEAD
    "items": {
      "ui:help": "A part of a domain distinguished from adjacent parts by a distinctive feature or characteristic."
    }
  },
  "Lab": {
    "items": {
      "ui:help": "Facility that provides controlled conditions in which scientific or technological research, experiments, and measurements has been performed. The laboratory is mentioned in the pre-defined vocabulary of laboratories."
    }
  },
  "Additional_Lab": {
    "items": {
      "ui:help": "facility that provides controlled conditions in which scientific or technological research, experiments, and measurements has been performed. This laboratory has a minor role compared to the originating laboratory or is not mentioned in the pre-defined vocabulary of laboratories."
    }
=======
    "ui:description": "A part of a domain distinguished from adjacent parts by a distinctive feature or characteristic."
  },
  "Lab": {
    "ui:description": "Facility that provides controlled conditions in which scientific or technological research, experiments, and measurements has been performed. The laboratory is mentioned in the pre-defined vocabulary of laboratories."
  },
  "Additional_Lab": {
    "ui:description": "facility that provides controlled conditions in which scientific or technological research, experiments, and measurements has been performed. This laboratory has a minor role compared to the originating laboratory or is not mentioned in the pre-defined vocabulary of laboratories."
>>>>>>> f5d3899b
  },
  "Version": {
    "ui:help": "A version number for the data package"
  },
  "Language": {
    "ui:help": "The language of the data package"
  },
  "Collected": {
    "ui:description": "Indicate when collecting the data for this data package started and ended",
    "Start_Date": {
      "ui:help": "Indicate when you've started collecting the data for this data package"
    },
    "End_Date": {
      "ui:help": "Indicate when you've finished collecting the data for this data package"
    }
  },
  "GeoLocation": {
    "ui:description": "Geographical location refers to a specific physical point on Earth. This is more precise than 'area' or 'place' often defined by a set of latitude and longitude coordinates.",
    "items": {
      "geoLocationBox": {
        "ui:field": "geo"
      }
    }
  },
  "Main_Setting": {
<<<<<<< HEAD
    "items": {
      "ui:help": "The geologic, hydrologic, and geochemical systems of the region in which a geologic repository operations area is or may be located."
    }
  },
  "Process_Hazard": {
    "items": {
      "ui:help": "A natural process whereby geological features are modified. Geologic processes become geologic hazards when they pose a threat to human life and/or property or in threatening populations of species."
    }
  },
  "Geological_Structure": {
    "items": {
      "ui:help": "The result of the powerful tectonic forces that occur within the earth. These forces fold and break rocks, form deep faults, and build mountains. Repeated applications of force—the folding of already folded rocks or the faulting and offsetting of already faulted rocks—can create a very complex geologic picture that is difficult to interpret. Most of these forces are related to plate tectonic activity. Some of the natural resources we depend on, such as metallic ores and petroleum, often form along or near geologic structures. Thus, understanding the origin of these structures is critical to discovering more reserves of our nonrenewable resources."
    }
  },
  "Geomorphical_Feature": {
    "items": {
      "ui:help": "Topographic and bathymetric landforms on the Earth's surface."
    }
  },

  "Material": {
    "items": {
      "ui:help": "Naturally occurring matter derived from or consisting of rock and sediment."
    }
  },

  "Apparatus": {
    "items": {
      "ui:help": "Any instrument or apparatus which, by reason of its objective technical characteristics and the results which it makes it possible to obtain, is mainly or exclusively suited to scientific activities."
    }
  },

  "Monitoring": {
    "items": {
      "ui:help": "Display produced by a device that takes signals and displays them on a television screen or a computer monitor."
    }
  },

  "Software": {
    "items": {
      "ui:help": "The instructions that control what a computer does; computer programs"
    }
  },

  "Measured_Property": {
    "items": {
      "ui:help": "A property of a physical system which can be compared against a standard unit of measurement to provide a numerical value defining the quantity of that property."
    }
  },



=======
    "ui:description": "The geologic, hydrologic, and geochemical systems of the region in which a geologic repository operations area is or may be located."
  },
  "Process_Hazard": {
    "ui:description": "A natural process whereby geological features are modified. Geologic processes become geologic hazards when they pose a threat to human life and/or property or in threatening populations of species."
  },
  "Geological_Structure": {
    "ui:description": "The result of the powerful tectonic forces that occur within the earth. These forces fold and break rocks, form deep faults, and build mountains. Repeated applications of force—the folding of already folded rocks or the faulting and offsetting of already faulted rocks—can create a very complex geologic picture that is difficult to interpret. Most of these forces are related to plate tectonic activity. Some of the natural resources we depend on, such as metallic ores and petroleum, often form along or near geologic structures. Thus, understanding the origin of these structures is critical to discovering more reserves of our nonrenewable resources."
  },
  "Geomorphical_Feature": {
    "ui:description": "Topographic and bathymetric landforms on the Earth's surface."
  },

  "Material": {
    "ui:description": "Naturally occurring matter derived from or consisting of rock and sediment."
  },

  "Apparatus": {
    "ui:description": "Any instrument or apparatus which, by reason of its objective technical characteristics and the results which it makes it possible to obtain, is mainly or exclusively suited to scientific activities."
  },

  "Monitoring": {
    "ui:description": "Display produced by a device that takes signals and displays them on a television screen or a computer monitor."
  },

  "Software": {
    "ui:description": "The instructions that control what a computer does; computer programs"
  },

  "Measured_Property": {
    "ui:description": "A property of a physical system which can be compared against a standard unit of measurement to provide a numerical value defining the quantity of that property."
  },

>>>>>>> f5d3899b
  "Tag": {
    "ui:description": "Free text field for adding (searchable) key words to your data package"
  },
  "Related_Datapackage": {
    "items": {
      "Relation_Type": {
        "ui:help": "Relation to this data package"
      },
      "Title": {
        "ui:help": "Title of the related work"
      },
      "Persistent_Identifier": {
        "ui:help": "Persistent identifier of the related work",
        "Identifier_Scheme": {
          "ui:help": "Type of Persistent identifier of the related work"
        },
        "Identifier": {
          "ui:help": "The identifier as it can be resolved on the appropriate service"
        }
      }
    }
  },
  "Funding_Reference": {
    "items": {
      "Funder_Name": {
        "ui:help": "The name(s) of the organisation(s) funding the research. E.g. NWO"
      },
      "Award_Number": {
        "ui:help": "The award or grant number issued by the funding organisation"
      }
    }
  },
  "Retention_Period": {
    "ui:help": "The minimal number of years the data will be kept in the archive",
    "ui:widget": "updown"
  },
  "Retention_Information": {
    "ui:help": "Provide the reason when you deviate from the minimum of 10 years retention of the data package"
  },
  "Data_Type": {
    "ui:help": "What is the type of your data"
  },
  "Data_Classification": {
    "ui:help": "How is your data classified with regards to information security policy"
  },
  "Embargo_End_Date": {
    "ui:help": "If there is an embargo on the data package; when will it end?"
  },
  "Creator": {
    "items": {
      "Name": {
        "ui:help": "The name of the person(s) who created (a version of) the data package.",
        "Given_Name": {
          "ui:help": "The personal or first name of the person(s) who created (a version of) the data package"
        },
        "Family_Name": {
          "ui:help": "The surname or last name of the person(s) who created (a version of) the data package"
        }
      },
      "Affiliation": {
        "items": {
          "ui:help": "The organizational or institutional affiliation of the creator"
        }
      },
      "Person_Identifier": {
        "items": {
          "ui:help": "Person identifier of creator of the data package",
          "Name_Identifier_Scheme": {
            "ui:help": "What type of person identifier is used? (e.g. an ORCID, DAI, or ScopusID)"
          },
          "Name_Identifier": {
            "ui:help": "Identifier as it can be resolved on the appropriate service"
          }
        }
      }
    }
  },
  "Contributor": {
    "items": {
      "Name": {
        "ui:help": "The name(s) of the persons who have contributed to this data package",
        "Given_Name": {
          "ui:help": "The personal or first name of the person(s) who has contributed to (a version of) the data package"
        },
        "Family_Name": {
          "ui:help": "The surname or last name of the person(s) who has contributed to (a version of) the data package"
        }
      },
      "Contributor_Type": {
        "ui:help": "The type of contributor. List of values is derived from DataCite"
      },
      "Affiliation": {
        "items": {
          "ui:help": "The organizational or institutional affiliation of the creator"
        }
      },
      "Person_Identifier": {
        "items": {
          "ui:help": "Person identifier of contributor to this data package",
          "Name_Identifier_Scheme": {
            "ui:help": "What type of person identifier is used? (e.g. an ORCID, DAI, or ScopusID)"
          },
          "Name_Identifier": {
            "ui:help": "Identifier as it can be resolved on the appropriate service"
          }
        }
      }
    }
  },
  "License": {
    "ui:help": "The license under which you offer the data package for use by third parties. Preferred value is CC BY"
  },
  "Data_Access_Restriction": {
    "ui:help": "Once archived, how is your data package accessible to third parties?"
  }
}<|MERGE_RESOLUTION|>--- conflicted
+++ resolved
@@ -13,21 +13,6 @@
     "ui:widget": "textarea"
   },
   "Discipline": {
-<<<<<<< HEAD
-    "items": {
-      "ui:help": "A part of a domain distinguished from adjacent parts by a distinctive feature or characteristic."
-    }
-  },
-  "Lab": {
-    "items": {
-      "ui:help": "Facility that provides controlled conditions in which scientific or technological research, experiments, and measurements has been performed. The laboratory is mentioned in the pre-defined vocabulary of laboratories."
-    }
-  },
-  "Additional_Lab": {
-    "items": {
-      "ui:help": "facility that provides controlled conditions in which scientific or technological research, experiments, and measurements has been performed. This laboratory has a minor role compared to the originating laboratory or is not mentioned in the pre-defined vocabulary of laboratories."
-    }
-=======
     "ui:description": "A part of a domain distinguished from adjacent parts by a distinctive feature or characteristic."
   },
   "Lab": {
@@ -35,7 +20,6 @@
   },
   "Additional_Lab": {
     "ui:description": "facility that provides controlled conditions in which scientific or technological research, experiments, and measurements has been performed. This laboratory has a minor role compared to the originating laboratory or is not mentioned in the pre-defined vocabulary of laboratories."
->>>>>>> f5d3899b
   },
   "Version": {
     "ui:help": "A version number for the data package"
@@ -61,60 +45,6 @@
     }
   },
   "Main_Setting": {
-<<<<<<< HEAD
-    "items": {
-      "ui:help": "The geologic, hydrologic, and geochemical systems of the region in which a geologic repository operations area is or may be located."
-    }
-  },
-  "Process_Hazard": {
-    "items": {
-      "ui:help": "A natural process whereby geological features are modified. Geologic processes become geologic hazards when they pose a threat to human life and/or property or in threatening populations of species."
-    }
-  },
-  "Geological_Structure": {
-    "items": {
-      "ui:help": "The result of the powerful tectonic forces that occur within the earth. These forces fold and break rocks, form deep faults, and build mountains. Repeated applications of force—the folding of already folded rocks or the faulting and offsetting of already faulted rocks—can create a very complex geologic picture that is difficult to interpret. Most of these forces are related to plate tectonic activity. Some of the natural resources we depend on, such as metallic ores and petroleum, often form along or near geologic structures. Thus, understanding the origin of these structures is critical to discovering more reserves of our nonrenewable resources."
-    }
-  },
-  "Geomorphical_Feature": {
-    "items": {
-      "ui:help": "Topographic and bathymetric landforms on the Earth's surface."
-    }
-  },
-
-  "Material": {
-    "items": {
-      "ui:help": "Naturally occurring matter derived from or consisting of rock and sediment."
-    }
-  },
-
-  "Apparatus": {
-    "items": {
-      "ui:help": "Any instrument or apparatus which, by reason of its objective technical characteristics and the results which it makes it possible to obtain, is mainly or exclusively suited to scientific activities."
-    }
-  },
-
-  "Monitoring": {
-    "items": {
-      "ui:help": "Display produced by a device that takes signals and displays them on a television screen or a computer monitor."
-    }
-  },
-
-  "Software": {
-    "items": {
-      "ui:help": "The instructions that control what a computer does; computer programs"
-    }
-  },
-
-  "Measured_Property": {
-    "items": {
-      "ui:help": "A property of a physical system which can be compared against a standard unit of measurement to provide a numerical value defining the quantity of that property."
-    }
-  },
-
-
-
-=======
     "ui:description": "The geologic, hydrologic, and geochemical systems of the region in which a geologic repository operations area is or may be located."
   },
   "Process_Hazard": {
@@ -147,7 +77,6 @@
     "ui:description": "A property of a physical system which can be compared against a standard unit of measurement to provide a numerical value defining the quantity of that property."
   },
 
->>>>>>> f5d3899b
   "Tag": {
     "ui:description": "Free text field for adding (searchable) key words to your data package"
   },
