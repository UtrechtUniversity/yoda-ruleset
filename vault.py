# -*- coding: utf-8 -*-
"""Functions to copy packages to the vault and manage permissions of vault packages."""

__copyright__ = 'Copyright (c) 2019-2021, Utrecht University'
__license__   = 'GPLv3, see LICENSE'

import itertools
import os
import time

import irods_types

import folder
import group
import mail
import meta
import meta_form
import policies_datapackage_status
from util import *

__all__ = ['api_vault_submit',
           'api_vault_approve',
           'api_vault_cancel',
           'api_vault_depublish',
           'api_vault_republish',
           'api_vault_preservable_formats_lists',
           'api_vault_unpreservable_files',
           'rule_vault_copy_original_metadata_to_vault',
           'rule_vault_write_license',
           'rule_vault_process_status_transitions',
           'api_vault_system_metadata',
           'api_vault_collection_details',
           'api_vault_copy_to_research',
           'api_vault_get_publication_terms',
           'api_grant_read_access_research_group',
           'api_revoke_read_access_research_group']


@api.make()
def api_vault_submit(ctx, coll):
    """Submit data package for publication.

    :param ctx:  Combined type of a callback and rei struct
    :param coll: Collection of data package to submit

    :returns: API status
    """
    ret = vault_request_status_transitions(ctx, coll, constants.vault_package_state.SUBMITTED_FOR_PUBLICATION)

    if ret[0] == '':
        log.write(ctx, 'api_vault_submit: iiAdminVaultActions')
        ctx.iiAdminVaultActions()
        return 'Success'
    else:
        return api.Error(ret[0], ret[1])


@api.make()
def api_vault_approve(ctx, coll):
    """Approve data package for publication.

    :param ctx:  Combined type of a callback and rei struct
    :param coll: Collection of data package to approve

    :returns: API status
    """
    ret = vault_request_status_transitions(ctx, coll, constants.vault_package_state.APPROVED_FOR_PUBLICATION)

    if ret[0] == '':
        log.write(ctx, 'api_vault_submit: iiAdminVaultActions')
        ctx.iiAdminVaultActions()
        return 'Success'
    else:
        return api.Error(ret[0], ret[1])


@api.make()
def api_vault_cancel(ctx, coll):
    """Cancel submit of data package.

    :param ctx:  Combined type of a callback and rei struct
    :param coll: Collection of data package to cancel submit

    :returns: API status
    """
    ret = vault_request_status_transitions(ctx, coll, constants.vault_package_state.UNPUBLISHED)

    if ret[0] == '':
        log.write(ctx, 'api_vault_submit: iiAdminVaultActions')
        ctx.iiAdminVaultActions()
        return 'Success'
    else:
        return api.Error(ret[0], ret[1])


@api.make()
def api_vault_depublish(ctx, coll):
    """Depublish data package.

    :param ctx:  Combined type of a callback and rei struct
    :param coll: Collection of data package to depublish

    :returns: API status
    """
    ret = vault_request_status_transitions(ctx, coll, constants.vault_package_state.PENDING_DEPUBLICATION)

    if ret[0] == '':
        log.write(ctx, 'api_vault_submit: iiAdminVaultActions')
        ctx.iiAdminVaultActions()
        return 'Success'
    else:
        return api.Error(ret[0], ret[1])


@api.make()
def api_vault_republish(ctx, coll):
    """Republish data package.

    :param ctx:  Combined type of a callback and rei struct
    :param coll: Collection of data package to republish

    :returns: API status
    """
    ret = vault_request_status_transitions(ctx, coll, constants.vault_package_state.PENDING_REPUBLICATION)

    if ret[0] == '':
        log.write(ctx, 'api_vault_submit: iiAdminVaultActions')
        ctx.iiAdminVaultActions()
        return 'Success'
    else:
        return api.Error(ret[0], ret[1])


@api.make()
def api_vault_copy_to_research(ctx, coll_origin, coll_target):
    """Copy data package from vault to research space.

    :param ctx:         Combined type of a callback and rei struct
    :param coll_origin: Collection of data package to copy
    :param coll_target: Collection to copy data package to

    :returns: API status
    """
    zone = user.zone(ctx)

    # API error introduces post-error in requesting application.
    if coll_target == "/" + zone + "/home":
        return api.Error('HomeCollectionNotAllowed', 'Please select a specific research folder for your datapackage', {"bla": "bla", "bla2": "bla2bla2"})

    # Check if target is a research folder. I.e. none-vault folder.
    parts = coll_target.split('/')
    group_name = parts[3]
    if group_name.startswith('vault-'):
        return api.Error('RequiredIsResearchArea', 'Please select a specific research folder for your datapackage')

    # Check whether datapackage folder already present in target folder.
    # Get package name from origin path
    parts = coll_origin.split('/')
    new_package_collection = coll_target + '/' + parts[-1]

    # Now check whether target collection already exist.
    if collection.exists(ctx, new_package_collection):
        return api.Error('PackageAlreadyPresentInTarget', 'This datapackage is already present at the specified place')

    # Check if target path exists.
    if not collection.exists(ctx, coll_target):
        return api.Error('TargetPathNotExists', 'The target you specified does not exist')

    # Check if user has READ ACCESS to specific vault packatge in collection coll_origin.
    user_full_name = user.full_name(ctx)
    category = meta_form.group_category(ctx, group_name)
    is_datamanager = meta_form.user_is_datamanager(ctx, category, user.full_name(ctx))

    if not is_datamanager:
        # Check if research group has access by checking of research-group exists for this user.
<<<<<<< HEAD
        research_group_access = collection.exists(ctx, '/' + parts[1] + '/' + parts[2] + '/' + parts[3])
=======
        research_group_access = collection.exists(ctx, coll_origin)
>>>>>>> 848164cc

        if not research_group_access:
            return api.Error('NoPermissions', 'Insufficient rights to perform this action')

    # Check for possible locks on target collection.
    lock_count = meta_form.get_coll_lock_count(ctx, coll_target)
    if lock_count:
        return api.Error('TargetCollectionLocked', 'The folder you selected is locked.')

    # Check if user has write access to research folder.
    # Only normal user has write access.
    if not meta_form.user_member_type(ctx, group_name, user_full_name) in ['normal', 'manager']:
        return api.Error('NoWriteAccessTargetCollection', 'Not permitted to write in selected folder')

    # Register to delayed rule queue.
    delay = 10

    ctx.delayExec(
        "<PLUSET>%ds</PLUSET>" % delay,
        "iiCopyFolderToResearch('%s', '%s')" % (coll_origin, coll_target),
        "")

    # TODO: response nog veranderen
    return {"status": "ok",
            "target": coll_target,
            "origin": coll_origin}


@api.make()
def api_vault_preservable_formats_lists(ctx):
    """Retrieve lists of preservable file formats on the system.

    :param ctx: Combined type of a callback and rei struct

    :returns: dict -- Lists of preservable file formats {name => [ext...]}
    """
    zone = user.zone(ctx)

    # Retrieve all preservable file formats lists on the system.

    files = [x for x in collection.data_objects(ctx, '/{}/yoda/file_formats'.format(zone))
             if x.endswith('.json')]

    # Return dict of list filename (without extension) -> JSON contents
    return {os.path.splitext(pathutil.chop(x)[1])[0]:
            jsonutil.read(ctx, x) for x in files}


@api.make()
def api_vault_unpreservable_files(ctx, coll, list_name):
    """Retrieve the set of unpreservable file formats in a collection.

    :param ctx:       Combined type of a callback and rei struct
    :param coll:      Collection of folder to check
    :param list_name: Name of preservable file format list

    :returns: Set of unpreservable file formats
    """
    zone = pathutil.info(coll)[1]

    # Retrieve JSON list of preservable file formats.
    list_data = jsonutil.read(ctx, '/{}/yoda/file_formats/{}.json'.format(zone, list_name))
    preservable_formats = set(list_data['formats'])

    # Get basenames of all data objects within this collection.
    data_names = itertools.imap(lambda x: pathutil.chop(x)[1],
                                collection.data_objects(ctx, coll, recursive=True))

    # If JSON is considered unpreservable, ignore yoda-metadata.json.
    data_names = itertools.ifilter(lambda x: x != constants.IIJSONMETADATA, data_names)

    # Data names -> lowercase extensions, without the dot.
    exts  = set(list(itertools.imap(lambda x: os.path.splitext(x)[1][1:].lower(), data_names)))
    exts -= set([''])

    # Return any ext that is not in the preservable list.
    return list(exts - preservable_formats)


def rule_vault_copy_original_metadata_to_vault(rule_args, callback, rei):
    """Copy the original metadata JSON into the root of the package.

    :param rule_args: [0] Path of a new package in the vault
    :param callback:  Callback to rule Language
    :param rei:       The rei struct
    """
    vault_package = rule_args[0]
    vault_copy_original_metadata_to_vault(callback, vault_package)


def vault_copy_original_metadata_to_vault(ctx, vault_package_path):
    """Copy original metadata to the vault package root.

    :param ctx:  Combined type of a callback and rei struct
    :param vault_package_path: Path of a package in the vault
    """
    original_metadata = vault_package_path + "/original/" + constants.IIJSONMETADATA
    copied_metadata = vault_package_path + '/yoda-metadata[' + str(int(time.time())) + '].json'

    # Copy original metadata JSON.
    ctx.msiDataObjCopy(original_metadata, copied_metadata, 'verifyChksum=', 0)
    # msi.data_obj_copy(ctx, original_metadata, copied_metadata, 'verifyChksum=', irods_types.BytesBuf())


def rule_vault_write_license(rule_args, callback, rei):
    """Write the license as a text file into the root of the vault package.

    :param rule_args: [0] Path of a package in the vault
    :param callback:  Callback to rule Language
    :param rei:       The rei struct
    """

    vault_pkg_coll = rule_args[0]
    vault_write_license(callback, vault_pkg_coll)


def vault_write_license(ctx, vault_pkg_coll):
    """Write the license as a text file into the root of the vault package.

    :param ctx:  Combined type of a callback and rei struct
    :param vault_pkg_coll: Path of a package in the vault
    """
    zone = user.zone(ctx)

    # Retrieve license.
    license = ""
    license_key = "License"
    license_unit = "{}_%".format(constants.UUUSERMETADATAROOT)

    iter = genquery.row_iterator(
        "META_COLL_ATTR_VALUE",
        "COLL_NAME = '{}' AND META_COLL_ATTR_NAME = '{}' AND META_COLL_ATTR_UNITS LIKE '{}'".format(vault_pkg_coll, license_key, license_unit),
        genquery.AS_LIST, ctx)

    for row in iter:
        license = row[0]

    if license == "":
        # No license set in user metadata.
        log.write(ctx, "rule_vault_write_license: No license found in user metadata <{}>".format(vault_pkg_coll))
    elif license == "Custom":
        # Custom license set in user metadata, no License.txt should exist in package.
        license_file = vault_pkg_coll + "/License.txt"
        if data_object.exists(ctx, license_file):
            data_object.remove(ctx, license_file)
    else:
        # License set in user metadata, a License.txt should exist in package.
        # Check if license text exists.
        license_txt = "/{}{}/{}.txt".format(zone, constants.IILICENSECOLLECTION, license)
        if data_object.exists(ctx, license_txt):
            # Copy license file.
            license_file = vault_pkg_coll + "/License.txt"
            data_object.copy(ctx, license_txt, license_file)

            # Fix ACLs.
            try:
                ctx.iiCopyACLsFromParent(license_file, 'default')
            except Exception as e:
                log.write(ctx, "rule_vault_write_license: Failed to set vault permissions on <{}>".format(license_file))
        else:
            log.write(ctx, "rule_vault_write_license: License text not available for <{}>".format(license))

        # Check if license URI exists.
        license_uri_file = "/{}{}/{}.uri".format(zone, constants.IILICENSECOLLECTION, license)
        if data_object.exists(ctx, license_uri_file):
            # Retrieve license URI.
            license_uri = data_object.read(ctx, license_uri_file)
            license_uri = license_uri.strip()
            license_uri = license_uri.strip('\"')

            # Set license URI.
            avu.set_on_coll(ctx, vault_pkg_coll, "{}{}".format(constants.UUORGMETADATAPREFIX, "license_uri"), license_uri)
        else:
            log.write(ctx, "rule_vault_write_license: License URI not available for <{}>".format(license))


@api.make()
def api_vault_system_metadata(callback, coll):
    """Return collection statistics as JSON."""
    import math

    def convert_size(size_bytes):
        if size_bytes == 0:
            return "0 B"

        size_name = ('B', 'kiB', 'MiB', 'GiB', 'TiB', 'PiB', 'EiB')
        i = int(math.floor(math.log(size_bytes, 1024)))
        p = math.pow(1024, i)
        s = round(size_bytes / p, 2)
        return '{} {}'.format(s, size_name[i])

    system_metadata = {}

    # Package size.
    data_count = collection.data_count(callback, coll)
    collection_count = collection.collection_count(callback, coll)
    size = collection.size(callback, coll)
    size_readable = convert_size(size)
    system_metadata["Package size"] = "{} files, {} folders, total of {}".format(data_count, collection_count, size_readable)

    # Modified date.
    iter = genquery.row_iterator(
        "META_COLL_ATTR_VALUE",
        "COLL_NAME = '%s' AND META_COLL_ATTR_NAME = 'org_publication_lastModifiedDateTime'" % (coll),
        genquery.AS_LIST, callback
    )

    for row in iter:
        modified_date = row[0]
        system_metadata["Modified date"] = "{}".format(modified_date)

    # Landingpage URL.
    landinpage_url = ""
    iter = genquery.row_iterator(
        "META_COLL_ATTR_VALUE",
        "COLL_NAME = '%s' AND META_COLL_ATTR_NAME = 'org_publication_landingPageUrl'" % (coll),
        genquery.AS_LIST, callback
    )

    for row in iter:
        landinpage_url = row[0]
        system_metadata["Landingpage"] = "<a href=\"{}\">{}</a>".format(landinpage_url, landinpage_url)

    # Persistent Identifier DOI.
    package_doi = ""
    iter = genquery.row_iterator(
        "META_COLL_ATTR_VALUE",
        "COLL_NAME = '%s' AND META_COLL_ATTR_NAME = 'org_publication_yodaDOI'" % (coll),
        genquery.AS_LIST, callback
    )

    for row in iter:
        package_doi = row[0]
        persistent_identifier_doi = "<a href=\"https://doi.org/{}\">{}</a>".format(package_doi, package_doi)
        system_metadata["Persistent Identifier DOI"] = persistent_identifier_doi

    # Persistent Identifier EPIC.
    package_epic_pid = ""
    iter = genquery.row_iterator(
        "META_COLL_ATTR_VALUE",
        "COLL_NAME = '%s' AND META_COLL_ATTR_NAME = 'org_epic_pid'" % (coll),
        genquery.AS_LIST, callback
    )

    for row in iter:
        package_epic_pid = row[0]

    package_epic_url = ""
    iter = genquery.row_iterator(
        "META_COLL_ATTR_VALUE",
        "COLL_NAME = '%s' AND META_COLL_ATTR_NAME = 'org_epic_url'" % (coll),
        genquery.AS_LIST, callback
    )

    for row in iter:
        package_epic_url = row[0]

    if package_epic_pid:
        if package_epic_url:
            persistent_identifier_epic = "<a href=\"{}\">{}</a>".format(package_epic_url, package_epic_pid)
        else:
            persistent_identifier_epic = "{}".format(package_epic_pid)
        system_metadata["EPIC Persistent Identifier"] = persistent_identifier_epic

    return system_metadata


def get_coll_vault_status(ctx, path, org_metadata=None):
    """Get the status of a vault folder."""
    if org_metadata is None:
        org_metadata = folder.get_org_metadata(ctx, path)

    # Don't care about duplicate attr names here.
    org_metadata = dict(org_metadata)
    if constants.IIVAULTSTATUSATTRNAME in org_metadata:
        x = org_metadata[constants.IIVAULTSTATUSATTRNAME]
        try:
            return constants.vault_package_state(x)
        except Exception as e:
            log.write(ctx, 'Invalid vault folder status <{}>'.format(x))

    return constants.vault_package_state.EMPTY


@api.make()
def api_vault_collection_details(ctx, path):
    """Return details of a vault collection."""
    if not collection.exists(ctx, path):
        return api.Error('nonexistent', 'The given path does not exist')

    # Check if collection is a research group.
    space, _, group, _ = pathutil.info(path)
    if space != pathutil.Space.VAULT:
        return {}

    dirname = pathutil.dirname(path)
    basename = pathutil.basename(path)

    # Check if collection is vault package.
    metadata_path = meta.get_latest_vault_metadata_path(ctx, path)
    if metadata_path is None:
        return {}
    else:
        metadata = True

    # Retrieve vault folder status.
    status = get_coll_vault_status(ctx, path).value

    # Check if collection has datamanager.
    has_datamanager = True

    # Check if user is datamanager.
    category = meta_form.group_category(ctx, group)
    is_datamanager = meta_form.user_is_datamanager(ctx, category, user.full_name(ctx))

    # Check if a vault action is pending.
    vault_action_pending = False
    coll_id = collection.id_from_name(ctx, path)

    action_status = constants.UUORGMETADATAPREFIX + '"vault_status_action_' + coll_id
    iter = genquery.row_iterator(
        "COLL_ID",
        "META_COLL_ATTR_NAME = '" + constants.UUORGMETADATAPREFIX + '"vault_status_action_' + coll_id + "' AND META_COLL_ATTR_VALUE = 'PENDING'",
        genquery.AS_LIST, ctx
    )
    for _row in iter:
        vault_action_pending = True

    # Check if research group has access.
    research_group_access = False

    # Retrieve all access user IDs on collection.
    iter = genquery.row_iterator(
        "COLL_ACCESS_USER_ID",
        "COLL_NAME = '{}'".format(path),
        genquery.AS_LIST, ctx
    )

    for row in iter:
        user_id = row[0]

        # Retrieve all group names with this ID.
        iter2 = genquery.row_iterator(
            "USER_NAME",
            "USER_ID = '{}'".format(user_id),
            genquery.AS_LIST, ctx
        )

        for row2 in iter2:
            user_name = row2[0]

            # Check if group is a research or intake group.
            if user_name.startswith("research-"):
                research_group_access = True

    # Check if research space is accessible.
    research_path = ""
    research_name = group.replace("vault-", "research-", 1)
    if collection.exists(ctx, pathutil.chop(dirname)[0] + "/" + research_name):
        research_path = research_name

    return {"basename": basename,
            "status": status,
            "metadata": metadata,
            "has_datamanager": has_datamanager,
            "is_datamanager": is_datamanager,
            "vault_action_pending": vault_action_pending,
            "research_group_access": research_group_access,
            "research_path": research_path}


@api.make()
def api_vault_get_publication_terms(ctx):
    """Retrieve the publication terms."""
    zone = user.zone(ctx)
    terms_collection = "/{}{}".format(zone, constants.IITERMSCOLLECTION)
    terms = ""

    iter = genquery.row_iterator(
        "DATA_NAME, order_desc(DATA_MODIFY_TIME)",
        "COLL_NAME = '{}'".format(terms_collection),
        genquery.AS_LIST, ctx)

    for row in iter:
        terms = row[0]

    if terms == "":
        return api.Error('TermsNotFound', 'No Terms and Agreements found.')

    try:
        terms_file = "/{}{}/{}".format(zone, constants.IITERMSCOLLECTION, terms)
        return data_object.read(ctx, terms_file)
    except Exception:
        return api.Error('TermsReadFailed', 'Could not open Terms and Agreements.')


@api.make()
def api_grant_read_access_research_group(ctx, coll):
    """Grant read rights of research group for datapackage in vault.

    :param ctx:  Combined type of a callback and rei struct
    :param coll: Collection of data package to remove read rights from

    :returns: API status
    """
    # coll = '/' + user.zone(ctx) + '/home' + coll
    log.write(ctx, coll)
    if not collection.exists(ctx, coll):
        return api.Error('DatapackageNotExists', 'Datapackage does not exist')

    coll_parts = coll.split('/')
    if len(coll_parts) != 5:
        return api.Error('InvalidDatapackageCollection', 'Invalid datapackage collection')

    vault_group_name = coll_parts[3]

    # Find category
    group_parts = vault_group_name.split('-')
    research_group_name = 'research-' + group_parts[1]
    category = group.get_category(ctx, research_group_name)

    # Is datamanager?
    actor = user.full_name(ctx)
    if meta_form.user_member_type(ctx, 'datamanager-' + category, actor) in ['normal', 'manager']:
        # Grant research group read access to vault package.
        try:
            acl_kv = misc.kvpair(ctx, "actor", actor)
            msi.sudo_obj_acl_set(ctx, "recursive", "read", research_group_name, coll, acl_kv)
        except Exception:
            return api.Error('ErrorACLs', 'Error setting ACLs by datamanager')
    else:
        return api.Error('NoDatamanager', 'Actor must be a datamanager for granting access')

    return {'status': 'Success',
            'statusInfo': ''}


@api.make()
def api_revoke_read_access_research_group(ctx, coll):
    """Revoke read rights of research group for datapackage in vault.

    :param ctx:  Combined type of a callback and rei struct
    :param coll: Collection of data package to remove read rights from

    :returns: API status
    """
    # coll = '/' + user.zone(ctx) + '/home' + coll
    log.write(ctx, 'HARM')
    log.write(ctx, coll)

    if not collection.exists(ctx, coll):
        return api.Error('DatapackageNotExists', 'Datapackage does not exist')

    coll_parts = coll.split('/')
    if len(coll_parts) != 5:
        return api.Error('InvalidDatapackageCollection', 'Invalid datapackage collection')

    vault_group_name = coll_parts[3]

    # Find category
    group_parts = vault_group_name.split('-')
    research_group_name = 'research-' + group_parts[1]
    category = group.get_category(ctx, research_group_name)

    # Is datamanager?
    actor = user.full_name(ctx)
    if meta_form.user_member_type(ctx, 'datamanager-' + category, actor) in ['normal', 'manager']:
        # Grant research group read access to vault package.
        try:
            acl_kv = misc.kvpair(ctx, "actor", actor)
            msi.sudo_obj_acl_set(ctx, "recursive", "null", research_group_name, coll, acl_kv)
        except Exception:
            return api.Error('ErrorACLs', 'Error setting ACLs by datamanager')
    else:
        return api.Error('NoDatamanager', 'Actor must be a datamanager for revoking access')

    return {'status': 'Success',
            'statusInfo': ''}


def copy_folder_to_vault(ctx, folder, target):
    """Copy folder and all its contents to target in vault.

    The data will reside onder folder '/original' within the vault.

    :param ctx:    Combined type of a callback and rei struct
    :param folder: Path of a folder in the research space
    :param target: Path of a package in the vault space

    :raises Exception: Raises exception when treewalk_and_ingest did not finish correctly
    """
    destination = target + '/original'
    origin = folder

    # Origin is a never changing value to be able to designate a relative path within ingest_object
    error = 0  # Initial error state. Should stay 0.
    if treewalk_and_ingest(ctx, folder, destination, origin, error):
        raise Exception('copy_folder_to_vault: Error copying folder to vault')


def treewalk_and_ingest(ctx, folder, target, origin, error):
    """Treewalk folder and ingest.

    :param ctx:    Combined type of a callback and rei struct
    :param folder: Will change every time as it represents every folder that has to be copied to vault
    :param target: Target of ingest
    :param origin: Origin of treewalk
    :param error:  0/1 indicating if treewalk or ingest failed

    :returns: Error status (which should remain 0 for further processing in iterative manner)
    """
    parent_coll, coll = pathutil.chop(folder)

    # 1. Process this collection itself as a collection.
    # INGEST
    if error == 0:
        # INGEST COLLECTION
        error = ingest_object(ctx, parent_coll, coll, True, target, origin)

    # 2. Process dataobjects located directly within the collection
    if error == 0:
        iter = genquery.row_iterator(
            "DATA_NAME",
            "COLL_NAME = '" + folder + "'",
            genquery.AS_LIST, ctx
        )
        for row in iter:
            # INGEST OBJECT
            error = ingest_object(ctx, folder, row[0], False, target, origin)
            if error:
                break

    if error == 0:
        # 3. Process the subfolders
        # Loop through subfolders which have folder as parent folder
        iter = genquery.row_iterator(
            "COLL_NAME",
            "COLL_PARENT_NAME = '" + folder + "'",
            genquery.AS_LIST, ctx
        )
        for row in iter:
            error = treewalk_and_ingest(ctx, row[0], target, origin, error)
            if error:
                break

    return error


def ingest_object(ctx, parent, item, item_is_collection, destination, origin):
    source_path = parent + "/" + item
    read_access = msi.check_access(ctx, source_path, 'read object', irods_types.BytesBuf())['arguments'][2]

    if read_access != b'\x01':
        try:
            msi.set_acl(ctx, "default", "admin:read", user.full_name(ctx), source_path)
        except msi.Error as e:
            return 1

    dest_path = destination

    if source_path != origin:
        markIncomplete = False
        # rewrite path to copy objects that are located underneath the toplevel collection
        source_length = len(source_path)
        relative_path = source_path[len(origin) + 1: source_length]
        dest_path = destination + '/' + relative_path
    else:
        markIncomplete = True

    if item_is_collection:
        # CREATE COLLECTION
        try:
            msi.coll_create(ctx, dest_path, '', irods_types.BytesBuf())
        except msi.Error as e:
            return 1

        if markIncomplete:
            avu.set_on_coll(ctx, dest_path, constants.IIVAULTSTATUSATTRNAME, constants.vault_package_state.INCOMPLETE)
    else:
        # CREATE COPY OF DATA OBJECT
        try:
            # msi.data_obj_copy(ctx, source_path, dest_path, '', irods_types.BytesBuf())
            ctx.msiDataObjCopy(source_path, dest_path, 'verifyChksum=', 0)
        except msi.Error as e:
            return 1

    if read_access != b'\x01':
        try:
            msi.set_acl(ctx, "default", "admin:null", user.full_name(ctx), source_path)
        except msi.Error as e:
            return 1

    return 0


def set_vault_permissions(ctx, group_name, folder, target):
    """Set permissions in the vault as such that data can be copied to the vault."""
    parts = group_name.split('-')
    base_name = '-'.join(parts[1:])

    parts = folder.split('/')
    datapackage_name = parts[-1]
    vault_group_name = constants.IIVAULTPREFIX + base_name

    # Check if noinherit is set
    zone = user.zone(ctx)
    vault_path = "/" + zone + "/home/" + vault_group_name

    inherit = "0"
    iter = genquery.row_iterator(
        "COLL_INHERITANCE",
        "COLL_NAME = '" + vault_path + "'",
        genquery.AS_LIST, ctx
    )
    for row in iter:
        # COLL_INHERITANCE can be empty which is interpreted as noinherit
        inherit = row[0]

    if inherit == "1":
        msi.set_acl(ctx, "recursive", "admin:noinherit", "", vault_path)

        # Check if research group has read-only access
        iter = genquery.row_iterator(
            "USER_ID",
            "USER_NAME = '" + group_name + "'",
            genquery.AS_LIST, ctx
        )
        for row in iter:
            group_id = row[0]

        access_name = "null"
        iter = genquery.row_iterator(
            "COLL_ACCESS_NAME",
            "COLL_ACCESS_USER_ID = '" + group_id + "'",
            genquery.AS_LIST, ctx
        )
        for row in iter:
            access_name = row[0]

        if access_name != "read object":
            # Grant the research group read-only access to the collection to enable browsing through the vault.
            try:
                msi.set_acl(ctx, "default", "admin:read", group_name, vault_path)
                log.write(ctx, "Granted " + group_name + " read access to " + vault_path)
            except msi.Error as e:
                log.write(ctx, "Failed to grant " + group_name + " read access to " + vault_path)

    # Check if vault group has ownership
    iter = genquery.row_iterator(
        "USER_ID",
        "USER_NAME = '" + vault_group_name + "'",
        genquery.AS_LIST, ctx
    )
    for row in iter:
        vault_group_id = row[0]

    vault_group_access_name = "null"
    iter = genquery.row_iterator(
        "COLL_ACCESS_NAME",
        "COLL_ACCESS_USER_ID = '" + vault_group_id + "'",
        genquery.AS_LIST, ctx
    )
    for row in iter:
        vault_group_access_name = row[0]

    # Ensure vault-groupName has ownership on vault package
    if vault_group_access_name != "own":
        msi.set_acl(ctx, "recursive", "admin:own", vault_group_name, target)

    # Grant datamanager group read access to vault package.
    category = group.get_category(ctx, group_name)
    datamanager_group_name = "datamanager-" + category

    if group.exists(ctx, datamanager_group_name):
        msi.set_acl(ctx, "recursive", "admin:read", datamanager_group_name, target)

    # Grant research group read access to vault package.
    msi.set_acl(ctx, "recursive", "admin:read", group_name, target)


@rule.make(inputs=range(3), outputs=range(3, 5))
def rule_vault_process_status_transitions(ctx, coll, new_coll_status, actor):
    """Rule interface for processing vault status transition request.

    :param ctx:             Combined type of a callback and rei struct
    :param coll:            Vault collection to change status for
    :param new_coll_status: New vault package status
    :param actor:           Actor of the status change

    :return: Dict with status and statusinfo.
    """
    vault_process_status_transitions(ctx, coll, new_coll_status, actor)

    return 'Success'


def vault_process_status_transitions(ctx, coll, new_coll_status, actor):
    """Processing vault status transition request.

    :param ctx:             Combined type of a callback and rei struct
    :param coll:            Vault collection to change status for
    :param new_coll_status: New vault package status
    :param actor:           Actor of the status change

    :return: Dict with status and statusinfo
    """
    # check permissions - rodsadmin only
    if user.user_type(ctx) != 'rodsadmin':
        log.write(ctx, "User is no rodsadmin")
        return ['1', 'Insufficient permissions - should only be called by rodsadmin']

    # check current status, perhaps transitioned already
    current_coll_status = get_coll_vault_status(ctx, coll).value
    if current_coll_status == new_coll_status:
        return ['Success', '']

    # Set new status
    try:
        avu.set_on_coll(ctx, coll, constants.IIVAULTSTATUSATTRNAME, new_coll_status)
        if new_coll_status == str(constants.vault_package_state.SUBMITTED_FOR_PUBLICATION):
            send_datamanagers_publication_request_mail(ctx, coll)
        return ['Success', '']
    except msi.Error as e:
        current_coll_status = get_coll_vault_status(ctx, coll).value
        is_legal = policies_datapackage_status.can_transition_datapackage_status(ctx, actor, coll, current_coll_status, new_coll_status)
        if not is_legal:
            return ['1', 'Illegal status transition']
        else:
            if new_coll_status == str(constants.vault_package_state.PUBLISHED):
                # Special case is transition to PUBLISHED
                # landing page and doi have to be present

                # Landingpage URL.
                landinpage_url = ""
                iter = genquery.row_iterator(
                    "META_COLL_ATTR_VALUE",
                    "COLL_NAME = '%s' AND META_COLL_ATTR_NAME = 'org_publication_landingPageUrl'" % (coll),
                    genquery.AS_LIST, callback
                )

                for row in iter:
                    if row[0] == "":
                        return ['1', 'Landing page is missing']

                # Persistent Identifier DOI.
                iter = genquery.row_iterator(
                    "META_COLL_ATTR_VALUE",
                    "COLL_NAME = '%s' AND META_COLL_ATTR_NAME = 'org_publication_yodaDOI'" % (coll),
                    genquery.AS_LIST, callback
                )

                for row in iter:
                    if row[0] == "":
                        return ['1', 'DOI is missing']

    return ['Success', '']


def send_datamanagers_publication_request_mail(ctx, coll):
    """All involved datamanagers will receive an email notification regarding a publication request by a researcher.

    :param ctx:  Combined type of a callback and rei struct
    :param coll: Vault package with publication request
    """
    # Find group
    coll_parts = coll.split('/')
    vault_group_name = coll_parts[3]
    group_parts = vault_group_name.split('-')

    # Create the research equivalent in order to get the category.
    group_name = 'research-' + '-'.join(group_parts[1:])

    # Find category.
    category = group.get_category(ctx, group_name)

    # Get the submitter.
    submitter = 'Unknown'
    iter = genquery.row_iterator(
        "META_COLL_ATTR_VALUE",
        "COLL_NAME = '%s' AND META_COLL_ATTR_NAME = 'org_publication_submission_actor'" % (coll),
        genquery.AS_LIST, ctx
    )
    for row in iter:
        submitter = row[0].split('#')[0]

    # Find the datamanagers of the category and inform them of data to be accepted to vault
    iter = genquery.row_iterator(
        "USER_NAME",
        "USER_GROUP_NAME = 'datamanager-" + category + "' "
        "AND USER_ZONE = '" + user.zone(ctx) + "' "
        "AND USER_TYPE != 'rodsgroup'",
        genquery.AS_LIST, ctx
    )

    for row in iter:
        datamanager = row[0]
        # coll split off zone / home
        mail.mail_datamanager_publication_to_be_accepted(ctx, datamanager, submitter, '/'.join(coll_parts[3:]))


def vault_request_status_transitions(ctx, coll, new_vault_status):
    """Request vault status transition action.

    :param ctx:  Combined type of a callback and rei struct
    :param coll: Vault package to be changed of status in publication cycle
    :param new_vault_status: New vault status

    :return: Dict with status and statusinfo
    """
    # check permissions - rodsadmin only
    if user.user_type(ctx) != 'rodsadmin':
        if new_vault_status == constants.vault_package_state.PUBLISHED:
            log.write(ctx, "Publication request - User is no rodsadmin")
            return ['PermissionDenied', 'Insufficient permissions - Vault status transition to published can only be requested by a rodsadmin.']
        elif new_vault_status == constants.vault_package_state.DEPUBLISHED:
            log.write(ctx, "depublication request - User is no rodsadmin")
            return ['PermissionDenied', 'Insufficient permissions - Vault status transition to published can only be requested by a rodsadmin.']

    # Determine vault group and actor
    # Find group
    coll_parts = coll.split('/')
    vault_group_name = coll_parts[3]

    group_parts = vault_group_name.split('-')
    # create the research equivalent in order to get the category
    group_name = 'research-' + '-'.join(group_parts[1:])

    # Find category
    category = group.get_category(ctx, group_name)
    zone = user.zone(ctx)
    coll_parts = coll.split('/')
    vault_group_name = coll_parts[3]

    # User/actor specific stuff
    actor = user.full_name(ctx)

    actor_group = folder.collection_group_name(ctx, coll)
    if actor_group == '':
        log.write(ctx, "Cannot determine which research group " + coll + " belongs to")
        return ['1', '']

    is_datamanager = meta_form.user_member_type(ctx, 'datamanager-' + category, actor) in ['normal', 'manager']

    actor_group_path = '/' + zone + '/home/'

    # Status SUBMITTED_FOR_PUBLICATION can only be requested by researcher.
    # Status UNPUBLISHED can be called by researcher and datamanager.
    # HIER NOG FF NAAR KIJKEN
    if not is_datamanager:
        if new_vault_status in [constants.vault_package_state.SUBMITTED_FOR_PUBLICATION, constants.vault_package_state.UNPUBLISHED]:
            actor_group_path = '/' + zone + '/home/' + actor_group
    else:
        actor_group_path = '/' + zone + '/home/datamanager-' + category

#        if (*newVaultStatus == SUBMITTED_FOR_PUBLICATION && !*isDatamanager) {
#                *actorGroupPath = "/*rodsZone/home/*actorGroup";
#        # Status UNPUBLISHED can be called by researcher and datamanager.
#        } else  if (*newVaultStatus == UNPUBLISHED && !*isDatamanager) {
#                *actorGroupPath = "/*rodsZone/home/*actorGroup";
#        } else  if (*isDatamanager) {
#                iiDatamanagerGroupFromVaultGroup(*vaultGroup, *actorGroup);
#                *actorGroupPath = "/*rodsZone/home/*actorGroup";
#        }

    # Retrieve collection id.
    coll_id = collection.id_from_name(ctx, coll)

    # Check if vault package is currently pending for status transition.
    # Except for status transition to PUBLISHED/DEPUBLISHED,
    # because it is requested by the system before previous pending
    # transition is removed.
    if new_vault_status != constants.vault_package_state.PUBLISHED and new_vault_status != constants.vault_package_state.DEPUBLISHED:
        action_status = constants.UUORGMETADATAPREFIX + '"vault_status_action_' + coll_id
        iter = genquery.row_iterator(
            "COLL_ID",
            "META_COLL_ATTR_NAME = '" + constants.UUORGMETADATAPREFIX + '"vault_status_action_' + coll_id + "' AND META_COLL_ATTR_VALUE = 'PENDING'",
            genquery.AS_LIST, ctx
        )
        for _row in iter:
            # Don't accept request if a status transition is already pending.
            return ['PermissionDenied', "Vault package is being processed, please wait until finished."]

    # Check if status transition is allowed.
    current_vault_status = get_coll_vault_status(ctx, coll).value

    is_legal = policies_datapackage_status.can_transition_datapackage_status(ctx, actor, coll, current_vault_status, new_vault_status)
    if not is_legal:
        return ['PermissionDenied', 'Illegal status transition']

    # Add vault action request to actor group.
    avu.set_on_coll(ctx, actor_group_path,  constants.UUORGMETADATAPREFIX + 'vault_action_' + coll_id, jsonutil.dump([coll, str(new_vault_status), actor]))
    # opposite is: jsonutil.parse('["coll","status","actor"]')[0] => coll

    # Add vault action status to actor group.
    avu.set_on_coll(ctx, actor_group_path, constants.UUORGMETADATAPREFIX + 'vault_status_action_' + coll_id, 'PENDING')

    return ['', '']


def set_submitter(ctx, path, actor):
    """Set submitter of data package for publication."""
    attribute = constants.UUORGMETADATAPREFIX + "publication_submission_actor"
    avu.set_on_coll(ctx, path, attribute, actor)


def get_submitter(ctx, path):
    """Set submitter of data package for publication."""
    attribute = constants.UUORGMETADATAPREFIX + "publication_submission_actor"
    org_metadata = dict(folder.get_org_metadata(ctx, path))

    if attribute in org_metadata:
        return org_metadata[attribute]
    else:
        return None


def set_approver(ctx, path, actor):
    """Set approver of data package for publication."""
    attribute = constants.UUORGMETADATAPREFIX + "publication_approval_actor"
    avu.set_on_coll(ctx, path, attribute, actor)


def get_approver(ctx, path):
    """Set approver of data package for publication."""
    attribute = constants.UUORGMETADATAPREFIX + "publication_approval_actor"
    org_metadata = dict(folder.get_org_metadata(ctx, path))

    if attribute in org_metadata:
        return org_metadata[attribute]
    else:
        return None<|MERGE_RESOLUTION|>--- conflicted
+++ resolved
@@ -173,11 +173,7 @@
 
     if not is_datamanager:
         # Check if research group has access by checking of research-group exists for this user.
-<<<<<<< HEAD
-        research_group_access = collection.exists(ctx, '/' + parts[1] + '/' + parts[2] + '/' + parts[3])
-=======
         research_group_access = collection.exists(ctx, coll_origin)
->>>>>>> 848164cc
 
         if not research_group_access:
             return api.Error('NoPermissions', 'Insufficient rights to perform this action')
