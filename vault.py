--- conflicted
+++ resolved
@@ -29,16 +29,12 @@
            'api_vault_get_publication_terms']
 
 
-<<<<<<< HEAD
-def submit(ctx, coll):
-=======
 @api.make()
 def api_vault_submit(ctx, coll):
     """Submit data package for publication.
 
     :param coll: Collection of data package to submit
     """
->>>>>>> 1513adca
     res = ctx.iiVaultSubmit(coll, '', '')
     if res['arguments'][1] != 'Success':
         return api.Error(*res['arguments'][1:])
@@ -157,20 +153,8 @@
             "origin": coll_origin}
 
 
-<<<<<<< HEAD
-api_vault_submit           = api.make()(submit)
-api_vault_approve          = api.make()(approve)
-api_vault_cancel           = api.make()(cancel)
-api_vault_depublish        = api.make()(depublish)
-api_vault_republish        = api.make()(republish)
-api_vault_copy_to_research = api.make()(vault_copy_to_research)
-
-
-def preservable_formats_lists(ctx):
-=======
 @api.make()
 def api_vault_preservable_formats_lists(ctx):
->>>>>>> 1513adca
     """Retrieve lists of preservable file formats on the system.
 
     :returns: dict -- Lists of preservable file formats {name => [ext...]}
@@ -217,25 +201,6 @@
     return exts - preservable_formats
 
 
-<<<<<<< HEAD
-@api.make()
-def api_vault_preservable_formats_lists(ctx):
-    """Write preservable file formats lists to stdout."""
-    return preservable_formats_lists(ctx)
-
-
-@api.make()
-def api_vault_unpreservable_files(ctx, coll, list_name):
-    """Write unpreservable files in folder to stdout.
-
-    :param coll:      Path of folder to check.
-    :param list_name: Name of preservable file format list.
-    """
-    return list(unpreservable_files(ctx, coll, list_name))
-
-
-=======
->>>>>>> 1513adca
 def rule_vault_copy_original_metadata_to_vault(rule_args, callback, rei):
     """Copy the original metadata JSON into the root of the package.
 
