--- conflicted
+++ resolved
@@ -19,12 +19,9 @@
 password = "test"
 users = ['researcher',
          'datamanager',
-<<<<<<< HEAD
+         'technicaladmin',
          'bodmember',
          'dmcmember']
-=======
-         'technicaladmin']
->>>>>>> 02386fea
 user_cookies = {}
 
 
