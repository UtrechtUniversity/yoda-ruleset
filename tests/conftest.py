#!/usr/bin/env python3
"""Yoda API tests configuration."""

__copyright__ = 'Copyright (c) 2020, Utrecht University'
__license__   = 'GPLv3, see LICENSE'

import json
import requests
import urllib3

from pytest_bdd import (
    given,
    parsers,
)

<<<<<<< HEAD
users = ['researcher', 'datamanager', 'technicaladmin']
=======

portal_url = "https://portal.yoda.test/"
api_url = "https://portal.yoda.test/api"
password = "test"
users = ['researcher',
         'datamanager']
>>>>>>> 28c17974
user_cookies = {}


def pytest_addoption(parser):
    parser.addoption("--url", action="store", default="https://portal.yoda.test/")
    parser.addoption("--password", action="store", default="test")


def pytest_configure(config):
    portal_url = config.getoption("--url")
    api_url = portal_url + "api"
    password = config.getoption("--password")

    # Store cookies for each user.
    for user in users:
        csrf, session = login(user, password)
        user_cookies[user] = (csrf, session)


def login(user, password):
    """Login portal and retrieve CSRF and session cookies."""
    # Disable unsecure connection warning.
    urllib3.disable_warnings(urllib3.exceptions.InsecureRequestWarning)

    url = portal_url + 'user/login'
    client = requests.session()

    # Retrieve the CSRF token first
    csrf = client.get(url, verify=False).cookies['csrf_yoda']

    # Login as user.
    login_data = dict(csrf_yoda=csrf, username=user, password='test', next='/home')
    client.post(url, data=login_data, headers=dict(Referer=url), verify=False)
    client.close()

    # Return CSRF and session cookies.
    return client.cookies['csrf_yoda'], client.cookies['yoda_session']


def api_request(user, request, data):
    # Retrieve user cookies.
    csrf, session = user_cookies[user]

    # Disable unsecure connection warning.
    urllib3.disable_warnings(urllib3.exceptions.InsecureRequestWarning)

    # Make API request.
    url = api_url + "/" + request
    files = {'csrf_yoda': (None, csrf), 'data': (None, json.dumps(data))}
    cookies = {'csrf_yoda': csrf, 'yoda_session': session}

    response = requests.post(url, files=files, cookies=cookies, verify=False)

    # Remove debug info from response body.
    body = response.json()
    if "debug_info" in body:
        del body["debug_info"]

    return (response.status_code, body)


def post_form_data(user, request, files):
    # Retrieve user cookies.
    csrf, session = user_cookies[user]

    # Disable unsecure connection warning.
    urllib3.disable_warnings(urllib3.exceptions.InsecureRequestWarning)

    # Make POST request.
    url = portal_url + "/" + request
    files['csrf_yoda'] = (None, csrf)
    cookies = {'csrf_yoda': csrf, 'yoda_session': session}

    response = requests.post(url, files=files, cookies=cookies, verify=False)

    return (response.status_code, response)


@given('user "<user>" is authenticated', target_fixture="user")
@given(parsers.parse('user "{user}" is authenticated'), target_fixture="user")
def api_user_authenticated(user):
    assert user in users
    return user<|MERGE_RESOLUTION|>--- conflicted
+++ resolved
@@ -13,16 +13,13 @@
     parsers,
 )
 
-<<<<<<< HEAD
-users = ['researcher', 'datamanager', 'technicaladmin']
-=======
 
 portal_url = "https://portal.yoda.test/"
 api_url = "https://portal.yoda.test/api"
 password = "test"
 users = ['researcher',
-         'datamanager']
->>>>>>> 28c17974
+         'datamanager',
+         'technicaladmin']
 user_cookies = {}
 
 
