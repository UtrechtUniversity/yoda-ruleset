--- conflicted
+++ resolved
@@ -13,16 +13,14 @@
     parsers,
 )
 
-<<<<<<< HEAD
-users = ['researcher', 'datamanager', 'bodmember', 'dmcmember']
-=======
 
 portal_url = "https://portal.yoda.test/"
 api_url = "https://portal.yoda.test/api"
 password = "test"
 users = ['researcher',
-         'datamanager']
->>>>>>> af11bbb3
+         'datamanager',
+         'bodmember',
+         'dmcmember']]
 user_cookies = {}
 
 
