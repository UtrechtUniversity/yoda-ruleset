--- conflicted
+++ resolved
@@ -4,12 +4,7 @@
 	if (*status != "Success") {
 	   writeLine("stdout", "statusInfo: *statusInfo");
 	}
-<<<<<<< HEAD
 	writeLine("stdout", "folderStatus: *folderStatus");
-=======
-	writeLine("stdout", *folderStatus);
->>>>>>> a057a316
-
 }
 input *folder=""
 output ruleExecOut