--- conflicted
+++ resolved
@@ -9,13 +9,10 @@
             | user           | attribute               | value |
             | researcher     | mail_notifications      | OFF   |
             | technicaladmin | mail_notifications      | OFF   |
-<<<<<<< HEAD
+            | researcher     | group_manager_view      | TREE  |
+            | technicaladmin | group_manager_view      | TREE  |
             | researcher     | number_of_items         | 10    |
             | technicaladmin | number_of_items         | 10    |
-=======
-            | researcher     | group_manager_view      | TREE  |
-            | technicaladmin | group_manager_view      | TREE  |
->>>>>>> 7027e35b
 
 
     Scenario Outline: Settings Load
@@ -28,10 +25,7 @@
             | user           | attribute               | value |
             | researcher     | mail_notifications      | OFF   |
             | technicaladmin | mail_notifications      | OFF   |
-<<<<<<< HEAD
-            | researcher     | number_of_items         | 10    |
-            | technicaladmin | number_of_items         | 10    |
-=======
             | researcher     | group_manager_view      | TREE  |
             | technicaladmin | group_manager_view      | TREE  |
->>>>>>> 7027e35b
+            | researcher     | number_of_items         | 10    |
+            | technicaladmin | number_of_items         | 10    |