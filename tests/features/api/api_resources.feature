Feature: Resources API

    Scenario Outline: Get the paginated research groups a user is member or datamanager of
        Given user <user> is authenticated
        And the Yoda resources browse group data API is queried
        Then the response status code is "200"
        And group <group> is found

        Examples:
            | user        | group            |
            | researcher  | research-initial |
            | datamanager | research-initial |


    Scenario Outline: Get paginated result when searching for one specific research group
        Given user <user> is authenticated
        And the Yoda resources API is queried for a paginated range of research groups filtered on group <group>
        Then the response status code is "200"
        And group <group> is found
        And only 1 group is found

        Examples:
            | user        | group           |        
            | researcher  | research-core-1 |
            | datamanager | research-core-1 |


    @deposit
    Scenario Outline: Get paginated result when searching for one specific deposit group
        Given user <user> is authenticated
        And the Yoda resources API is queried for a paginated range of research groups filtered on group <group>
        Then the response status code is "200"
        And group <group> is found
        And only 1 group is found

        Examples:
            | user        | group         |
            | researcher  | deposit-pilot |
            | datamanager | deposit-pilot |


    @intake
    Scenario Outline: Get paginated result when searching for one specific intake / grp group
        Given user <user> is authenticated
        And the Yoda resources API is queried for a paginated range of research groups filtered on group <group>
        Then the response status code is "200"
        And group <group> is found
        And only 1 group is found

        Examples:
            | user        | group              |
            | researcher  | intake-test2       |
            | datamanager | intake-test2       |
            | researcher  | grp-intake-initial |
            | datamanager | grp-intake-initial |



    Scenario Outline: Get a full year of storage data for research group
        Given user <user> is authenticated
        And the Yoda resources full year differentiated group data API is queried with <group>
	    Then the response status code is "200"
	    And storage data for group is found

        Examples:
            | user        | group            |
            | researcher  | research-initial |
            | datamanager | research-initial |


    @deposit
    Scenario Outline: Get a full year of storage data for deposit group
        Given user <user> is authenticated
        And the Yoda resources full year differentiated group data API is queried with <group>
	    Then the response status code is "200"
	    And storage data for group is found

        Examples:
            | user        | group         |
            | researcher  | deposit-pilot |
            | datamanager | deposit-pilot |


    @intake
    Scenario Outline: Get a full year of storage data for intake group
        Given user <user> is authenticated
        And the Yoda resources full year differentiated group data API is queried with <group>
	    Then the response status code is "200"
	    And storage data for group is found

        Examples:
<<<<<<< HEAD
=======
            | user        | group             |
            | researcher  | research-initial  |
            | datamanager | research-initial  |
    
    @deposit
    Scenario Outline: Get a full year of differentiated storage data starting from current month and look back one year
        Given user <user> is authenticated
        And the Yoda resources full year differentiated group data API is queried with <group>
	    Then the response status code is "200"
	    And storage data for group is found

        Examples:
            | user        | group                  |
            | researcher  | research-deposit-test  |
            | datamanager | research-deposit-test  |

    @intake
    Scenario Outline: Get a full year of differentiated storage data starting from current month and look back one year
        Given user <user> is authenticated
        And the Yoda resources full year differentiated group data API is queried with <group>
	    Then the response status code is "200"
	    And storage data for group is found

        Examples:
>>>>>>> 289318ff
            | user        | group              |
            | researcher  | intake-test2       |
            | datamanager | intake-test2       |
            | researcher  | grp-intake-initial |
            | datamanager | grp-intake-initial |
<<<<<<< HEAD
=======

    @datarequest
    Scenario Outline: Get a full year of differentiated storage data starting from current month and look back one year
        Given user <user> is authenticated
        And the Yoda resources full year differentiated group data API is queried with <group>
	    Then the response status code is "200"
	    And storage data for group is found

        Examples:
            | user        | group                              |
            | researcher  | datarequests-research-datamanagers |
            | datamanager | datarequests-research-datamanagers |
>>>>>>> 289318ff


    Scenario Outline: Collect storage stats of last month for categories
        Given user <user> is authenticated
        And the Yoda resources category stats API is queried
        Then the response status code is "200"
        And category statistics are found

        Examples:
            | user           |
            | technicaladmin |
            | datamanager    |


   Scenario Outline: Collect storage stats for all twelve months based upon categories a user is datamanager of
        Given user <user> is authenticated
        And the Yoda resources monthly category stats API is queried
	    Then the response status code is "200"
	    And storage data for export is found

        Examples:
            | user           |
            | technicaladmin |
            | datamanager    |<|MERGE_RESOLUTION|>--- conflicted
+++ resolved
@@ -89,8 +89,6 @@
 	    And storage data for group is found
 
         Examples:
-<<<<<<< HEAD
-=======
             | user        | group             |
             | researcher  | research-initial  |
             | datamanager | research-initial  |
@@ -115,27 +113,11 @@
 	    And storage data for group is found
 
         Examples:
->>>>>>> 289318ff
             | user        | group              |
             | researcher  | intake-test2       |
             | datamanager | intake-test2       |
             | researcher  | grp-intake-initial |
             | datamanager | grp-intake-initial |
-<<<<<<< HEAD
-=======
-
-    @datarequest
-    Scenario Outline: Get a full year of differentiated storage data starting from current month and look back one year
-        Given user <user> is authenticated
-        And the Yoda resources full year differentiated group data API is queried with <group>
-	    Then the response status code is "200"
-	    And storage data for group is found
-
-        Examples:
-            | user        | group                              |
-            | researcher  | datarequests-research-datamanagers |
-            | datamanager | datarequests-research-datamanagers |
->>>>>>> 289318ff
 
 
     Scenario Outline: Collect storage stats of last month for categories
