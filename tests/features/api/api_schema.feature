--- conflicted
+++ resolved
@@ -18,8 +18,8 @@
             | datamanager | core-1    |
             | datamanager | default-0 |
             | datamanager | default-1 |
-            | datamanager | default-2 |
-<<<<<<< HEAD
+	    | datamanager | default-2 |
+            | datamanager | default-3 |
 
 
     Scenario Outline: Schema get schemas and default schema
@@ -27,6 +27,3 @@
         And the Yoda schema get schemas with default schema API is queried
         Then the response status code is "200"
         And schemas exist and default schema is present and valid
-=======
-            | datamanager | default-3 |
->>>>>>> 139f699b
