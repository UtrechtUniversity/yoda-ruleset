# \file       uuQueries.r
# \brief      Helper rules for common queries.
# \author     Paul Frederiks
# \copyright  Copyright (c) 2015, Utrecht University. All rights reserved.
# \license    GPLv3, see LICENSE.

# \brief Checks if a collection exists.
#        Used to be iicollectionexists from Jan de Mooij.
#
# \param[in] collectionname	name of the collection
<<<<<<< HEAD
# \returnvalue boolean, true if collection exists, false if not
=======
#
>>>>>>> 7aea6b1a
uuCollectionExists(*collectionname) {
	*exists = false;
	foreach (*row in SELECT COLL_NAME WHERE COLL_NAME = '*collectionname') {
		*exists = true;
		break;
	}
	*exists;
}

# \brief Check if a file exists in the catalog.
#
# \param[in] *path
<<<<<<< HEAD
# \returnvalue  boolean, true if collection exists, false if not
=======
#
>>>>>>> 7aea6b1a
uuFileExists(*path) {
	*exists = false;
	uuChopPath(*path, *collName, *dataName);
	foreach (*row in SELECT DATA_ID WHERE COLL_NAME = *collName AND DATA_NAME = *dataName) {
		*exists = true;
		break;
	}
	*exists;
}

# \brief Return a key-value-pair of metadata associated with a dataobject.
#	 If a key is defined multiple times, the last found will be returned.
#
# \param[in]  data_id	Unique DataObject ID. Used because it is Unique
# \param[in]  prefix	Only include metadata with this prefix
# \param[in,out] kvp	key-value-pair to add the metadata to
#
uuObjectMetadataKvp(*data_id, *prefix, *kvp) {
	*ContInxOld = 1;
	msiMakeGenQuery("META_DATA_ATTR_NAME, META_DATA_ATTR_VALUE", "DATA_ID = '*data_id'", *GenQInp);
	if (*prefix != "") {
		#| writeLine("stdout", "prefix is *prefix");
		msiAddConditionToGenQuery("META_DATA_ATTR_NAME", " like ", "*prefix%%", *GenQInp);
	}
	msiExecGenQuery(*GenQInp, *GenQOut);
	msiGetContInxFromGenQueryOut(*GenQOut, *ContInxNew);
	while(*ContInxOld > 0) {
		foreach(*meta in *GenQOut) {
			*name = *meta.META_DATA_ATTR_NAME;
			*val = *meta.META_DATA_ATTR_VALUE;
			msiAddKeyVal(*kvp, *name, *val);
		}
		*ContInxOld = *ContInxNew;
		if(*ContInxOld > 0) {
			msiGetMoreRows(*GenQInp, *GenQOut, *ContInxNew);
		}
	}
}

# \brief Return a key-value-pair of metadata associated with a collection.
#
# \param[in]  coll_id	Unique DataObject ID. Used because it is Unique
# \param[in]  prefix	Only include metadata with this prefix. Use "" if all metadata should be returned
# \param[in,out] kvp	key-value-pair to add the metadata to
#
uuCollectionMetadataKvp(*coll_id, *prefix, *kvp) {
	*ContInxOld = 1;
	msiMakeGenQuery("META_COLL_ATTR_NAME, META_COLL_ATTR_VALUE", "COLL_ID = '*coll_id'", *GenQInp);
	if (*prefix != "") {
		#| writeLine("stdout", "prefix is *prefix");
		msiAddConditionToGenQuery("META_COLL_ATTR_NAME", " like ", "*prefix%%", *GenQInp);
	}
	msiExecGenQuery(*GenQInp, *GenQOut);
	msiGetContInxFromGenQueryOut(*GenQOut, *ContInxNew);
	while(*ContInxOld > 0) {
		foreach(*meta in *GenQOut) {
			*name = *meta.META_COLL_ATTR_NAME;
			*val = *meta.META_COLL_ATTR_VALUE;
			msiAddKeyVal(*kvp, *name, *val);
		}
		*ContInxOld = *ContInxNew;
		if(*ContInxOld > 0) {
			msiGetMoreRows(*GenQInp, *GenQOut, *ContInxNew);
		}
	}
}

<<<<<<< HEAD
# \brief uuPaginatedQuery	This is a rule to do arbitrary paginated queries
#                               iRODS general queries do not have direct support for query offsets or limits which are needed
#                               to do a paginated query. This rule works around this limitation. results are returned as a list
#                               of key-value-pairs as they can be converted to a json array of json objects for the frontend.
=======
# \brief This is a rule to do arbitrary paginated queries.
#
>>>>>>> 7aea6b1a
# \param[in] fields		A list of fields to include in the results
# \param[in] conditions		A list of condition. Each element should be of datatype condition
# \param[in] orderby		Column to sort on, Defaults to COLL_NAME
# \param[in] ascdesc		"asc" for ascending order and "desc" for descending order
# \param[in] limit		Maximum number of results returned
# \param[in] offset		Offset in result set before returning results
# \param[out] kvpList		List of results in the form of a key-value-pair. first entry is a summary
# \param[out] status		Status code: 'Success' of all ok
# \param[out] statusInfo	Extra information if something went wrong
#
uuPaginatedQuery(*fields, *conditions, *orderby, *ascdesc, *limit, *offset, *kvpList, *status, *statusInfo) {

	*status = 'Success';
	*statusInfo = '';

	*kvpList = list();

	foreach(*field in *fields) {
		# each field could contain an aggregation function. extract this aggregation function
		# and add to the general query input GenQInp
		if (*field like regex "(MIN|MAX|SUM|AVG|COUNT)\(.*") {
			*action = trimr(*field, "(");
			*field = trimr(triml(*field, "("), ")");
			msiAddSelectFieldToGenQuery(*field, *action, *GenQInp);
		} else {
			# if a field is used as order by column uuorderclass returns the correct order clause to add
			# will be an empty string if not.
			*orderclause =	uuorderclause(*field, *orderby, *ascdesc);
			msiAddSelectFieldToGenQuery(*field, *orderclause, *GenQInp);
		}
	}

	foreach(*condition in *conditions) {
		# deconstruct condition into its parts
		# conditions are defined by the helper functions found in uuFunctions
		uucondition(*column, *comparison, *expression) =  *condition;
		msiAddConditionToGenQuery(*column, *comparison, *expression, *GenQInp);
	}

	# Execute the query. GenQOut will contain all the results, but we only want the results of one page
	*err = errormsg(msiExecGenQuery(*GenQInp, *GenQOut), *errmsg);
        if (*err < 0) {
		*status = 'ErrorExecutingQuery';
		*statusInfo = 'An error occured while retrieving data - *errmsg';
		succeed;
	}

	*err = errormsg(msiGetContInxFromGenQueryOut(*GenQOut, *ContInxNew), *errmsg);
        if (*err < 0) {
                *status = 'ErrorGetContFromQuery';
                *statusInfo = 'An error occured while retrieving data - *errmsg';
                succeed;
        }

<<<<<<< HEAD
	
	# FastForward to Rowset of GENQMAXROWS based on offset.
	# GENQMAXROWS is defined as 256 in standard iRODS
	# msiGetMoreRows will return rows in groups of 256 until no more results can be returned
	# then it will set contInxNew to 0
=======

	# FastForward to Rowset of GENQMAXROWS based on offset
>>>>>>> 7aea6b1a
	*offsetInGenQ = *offset;
	while (*offsetInGenQ > GENQMAXROWS && *ContInxNew > 0) {
		msiGetMoreRows(*GenQInp, *GenQOut, *ContInxNew);
		*offsetInGenQ = *offsetInGenQ - GENQMAXROWS;
	}

<<<<<<< HEAD
	#! writeLine("stdout", "offsetInGenQ: *offsetInGenQ");
	# within a row set of max 256 rows we need to fetch each row within our page
=======
>>>>>>> 7aea6b1a
	*step = 0;
	*stop = *offsetInGenQ + *limit;
	*remainingInGenQ = 0;
	while (*step < *stop) {
		foreach(*row in *GenQOut) {
			# only process rows after offset is reached
			if (*step >= *offsetInGenQ && *step < *stop) {
				*kvpList = cons(*row, *kvpList);
			} else if (*step >= *stop) {
				# loop over remaing rows to count them
			       	*remainingInGenQ = *remainingInGenQ + 1;
			}
			*step = *step + 1;
		}
		if (*step < *stop && *ContInxNew > 0) {
			# We have not reached our limit yet and more rows are available.
		       	msiGetMoreRows(*GenQInp, *GenQOut, *ContInxNew);}
		else {
			break;
		}
	}

	# The size of the kvpList is the number of results returned by irods starting from *offset until *limit
	*count = size(*kvpList);
	msiString2KeyValPair("returned=*count", *summary);
	if (*count > 0) {
		if (*ContInxNew > 0) {
			# Query for total number of rows to include in summary
			# Add count to every field. Should yield the same number, but hopefully assures we get the same implicit joins
			foreach(*field in *fields) {
				if (*field like regex "(MIN|MAX|SUM|AVG|COUNT)\(.*") {
					*field = trimr(triml(*field, "("), ")");
				}
				msiAddSelectFieldToGenQuery(*field, "COUNT", *TotalQInp);
			}

			foreach(*condition in *conditions) {
				# deconstruct condition into its parts
				uucondition(*column, *comparison, *expression) = *condition;
				msiAddConditionToGenQuery(*column, *comparison, *expression, *TotalQInp);
			}

			msiExecGenQuery(*TotalQInp, *TotalQOut);
		        *err = errormsg(msiExecGenQuery(*TotalQInp, *TotalQOut), *errmsg);
		        if (*err < 0) {
                		*status = 'ErrorExecutingQuery';
                		*statusInfo = 'An error occured while retrieving data - *errmsg';
                		succeed;
        		}

			foreach(*row in *TotalQOut) {
			       msiGetValByKey(*row, hd(*fields), *total);
		       	}
			msiAddKeyVal(*summary, "total", *total);
			# there are *more rows after the offset and returned rows point
			*more = int(*total) - *offset - *count;
			msiAddKeyVal(*summary, "more", str(*more));
		} else {
			# There are no more rows to get, but maybe more results in the current set of rows.
			*more = *remainingInGenQ;
			*total = str(*offset + *count + *more);
			msiAddKeyVal(*summary, "total", *total);
			msiAddKeyVal(*summary, "more", str(*more));
		}
	} else {
		# No results found, thus total and more are 0
		msiAddKeyVal(*summary, "total", "0");
		msiAddKeyVal(*summary, "more", "0");
	}

	*kvpList = cons(*summary, *kvpList);
}

# \brief This is a rule to do arbitrary case-insensitive paginated queries.
#
# \param[in] fields		A list of fields to include in the results
# \param[in] conditions		A list of condition. Each element should be of datatype condition
# \param[in] orderby		Column to sort on, Defaults to COLL_NAME
# \param[in] ascdesc		"asc" for ascending order and "desc" for descending order
# \param[in] limit		Maximum number of results returned
# \param[in] offset		Offset in result set before returning results
# \param[out] kvpList		List of results in the form of a key-value-pair. first entry is a summary
# \param[out] status		Status code: 'Success' of all ok
# \param[out] statusInfo	Extra information if something went wrong
#
uuPaginatedUpperQuery(*fields, *conditions, *orderby, *ascdesc, *limit, *offset, *kvpList, *status, *statusInfo) {
	*status = 'Success';
	*statusInfo = '';

	*kvpList = list();

	foreach(*field in *fields) {
		if (*field like regex "(MIN|MAX|SUM|AVG|COUNT)\(.*") {
			*action = trimr(*field, "(");
			*field = trimr(triml(*field, "("), ")");
			msiAddSelectFieldToGenQuery(*field, *action, *GenQInp);
		} else {
			*orderclause =	uuorderclause(*field, *orderby, *ascdesc);
			msiAddSelectFieldToGenQuery(*field, *orderclause, *GenQInp);
		}
	}

	foreach(*condition in *conditions) {
		# deconstruct condition into its parts
		uucondition(*column, *comparison, *expression) = *condition;

		# Convert expression to uppercase to prepare for case insensitive search.
		msiStrToUpper(*expression, *expressionOut);
		msiAddConditionToGenQuery(*column, *comparison, *expressionOut, *GenQInp);
	}

	# Enable case insensitive query.
	msiSetUpperCaseWhereQuery(*GenQInp);

	*err = errormsg(msiExecGenQuery(*GenQInp, *GenQOut), *errmsg);
        if (*err < 0) {
		*status = 'ErrorExecutingQuery';
		*statusInfo = 'An error occured while retrieving data - *errmsg';
		succeed;
	}

	*err = errormsg(msiGetContInxFromGenQueryOut(*GenQOut, *ContInxNew), *errmsg);
        if (*err < 0) {
                *status = 'ErrorGetContFromQuery';
                *statusInfo = 'An error occured while retrieving data - *errmsg';
                succeed;
        }

	# FastForward to Rowset of GENQMAXROWS based on offset
	*offsetInGenQ = *offset;
	while (*offsetInGenQ > GENQMAXROWS && *ContInxNew > 0) {
		msiGetMoreRows(*GenQInp, *GenQOut, *ContInxNew);
		*offsetInGenQ = *offsetInGenQ - GENQMAXROWS;
	}

	#! writeLine("stdout", "offsetInGenQ: *offsetInGenQ");
	*step = 0;
	*stop = *offsetInGenQ + *limit;
	*remainingInGenQ = 0;
	while (*step < *stop) {
		foreach(*row in *GenQOut) {
			# only process rows after offset is reached
			if (*step >= *offsetInGenQ && *step < *stop) {
				*kvpList = cons(*row, *kvpList);
			} else if (*step >= *stop) {
				# loop over remaing rows to count them
			       	*remainingInGenQ = *remainingInGenQ + 1;
			}
			*step = *step + 1;
		}
		if (*step < *stop && *ContInxNew > 0) {
			# We have not reached our limit yet and more rows are available.
		       	msiGetMoreRows(*GenQInp, *GenQOut, *ContInxNew);}
		else {
			break;
		}
	}

	# The size of the kvpList is the number of results returned by irods starting from *offset until *limit
	*count = size(*kvpList);
	msiString2KeyValPair("returned=*count", *summary);
	if (*count > 0) {
		if (*ContInxNew > 0) {
			# Query for total number of rows to include in summary
			# Add count to every field. Should yield the same number, but hopefully assures we get the same implicit joins
			foreach(*field in *fields) {
				if (*field like regex "(MIN|MAX|SUM|AVG|COUNT)\(.*") {
					*field = trimr(triml(*field, "("), ")");
				}
				msiAddSelectFieldToGenQuery(*field, "COUNT", *TotalQInp);
			}

			foreach(*condition in *conditions) {
				# deconstruct condition into its parts
				uucondition(*column, *comparison, *expression) = *condition;
				msiAddConditionToGenQuery(*column, *comparison, *expression, *TotalQInp);
			}

			msiExecGenQuery(*TotalQInp, *TotalQOut);
		        *err = errormsg(msiExecGenQuery(*TotalQInp, *TotalQOut), *errmsg);
		        if (*err < 0) {
                		*status = 'ErrorExecutingQuery';
                		*statusInfo = 'An error occured while retrieving data - *errmsg';
                		succeed;
        		}

			foreach(*row in *TotalQOut) {
			       msiGetValByKey(*row, hd(*fields), *total);
		       	}
			msiAddKeyVal(*summary, "total", *total);
			# there are *more rows after the offset and returned rows point
			*more = int(*total) - *offset - *count;
			msiAddKeyVal(*summary, "more", str(*more));
		} else {
			# There are no more rows to get, but maybe more results in the current set of rows.
			*more = *remainingInGenQ;
			*total = str(*offset + *count + *more);
			msiAddKeyVal(*summary, "total", *total);
			msiAddKeyVal(*summary, "more", str(*more));
		}
	} else {
		# No results found, thus total and more are 0
		msiAddKeyVal(*summary, "total", "0");
		msiAddKeyVal(*summary, "more", "0");
	}

	*kvpList = cons(*summary, *kvpList);
}<|MERGE_RESOLUTION|>--- conflicted
+++ resolved
@@ -8,11 +8,8 @@
 #        Used to be iicollectionexists from Jan de Mooij.
 #
 # \param[in] collectionname	name of the collection
-<<<<<<< HEAD
 # \returnvalue boolean, true if collection exists, false if not
-=======
-#
->>>>>>> 7aea6b1a
+#
 uuCollectionExists(*collectionname) {
 	*exists = false;
 	foreach (*row in SELECT COLL_NAME WHERE COLL_NAME = '*collectionname') {
@@ -25,11 +22,8 @@
 # \brief Check if a file exists in the catalog.
 #
 # \param[in] *path
-<<<<<<< HEAD
 # \returnvalue  boolean, true if collection exists, false if not
-=======
-#
->>>>>>> 7aea6b1a
+#
 uuFileExists(*path) {
 	*exists = false;
 	uuChopPath(*path, *collName, *dataName);
@@ -97,15 +91,10 @@
 	}
 }
 
-<<<<<<< HEAD
 # \brief uuPaginatedQuery	This is a rule to do arbitrary paginated queries
 #                               iRODS general queries do not have direct support for query offsets or limits which are needed
 #                               to do a paginated query. This rule works around this limitation. results are returned as a list
 #                               of key-value-pairs as they can be converted to a json array of json objects for the frontend.
-=======
-# \brief This is a rule to do arbitrary paginated queries.
-#
->>>>>>> 7aea6b1a
 # \param[in] fields		A list of fields to include in the results
 # \param[in] conditions		A list of condition. Each element should be of datatype condition
 # \param[in] orderby		Column to sort on, Defaults to COLL_NAME
@@ -160,27 +149,19 @@
                 succeed;
         }
 
-<<<<<<< HEAD
 	
 	# FastForward to Rowset of GENQMAXROWS based on offset.
 	# GENQMAXROWS is defined as 256 in standard iRODS
 	# msiGetMoreRows will return rows in groups of 256 until no more results can be returned
 	# then it will set contInxNew to 0
-=======
-
-	# FastForward to Rowset of GENQMAXROWS based on offset
->>>>>>> 7aea6b1a
 	*offsetInGenQ = *offset;
 	while (*offsetInGenQ > GENQMAXROWS && *ContInxNew > 0) {
 		msiGetMoreRows(*GenQInp, *GenQOut, *ContInxNew);
 		*offsetInGenQ = *offsetInGenQ - GENQMAXROWS;
 	}
 
-<<<<<<< HEAD
 	#! writeLine("stdout", "offsetInGenQ: *offsetInGenQ");
 	# within a row set of max 256 rows we need to fetch each row within our page
-=======
->>>>>>> 7aea6b1a
 	*step = 0;
 	*stop = *offsetInGenQ + *limit;
 	*remainingInGenQ = 0;
