--- conflicted
+++ resolved
@@ -8,16 +8,10 @@
 
 set -e
 
-<<<<<<< HEAD
-# Set error handling and enable tracing of steps
-#set -uo pipefail
-#set -x  # Trace steps
-
-=======
->>>>>>> dd299d3e
 echo "Running command: iadmin lg | grep priv"
 command_output=$(iadmin lg 2>&1 | grep priv) || echo "iadmin lg command failed with status $?"
 
+# Read existing groups names containing "priv"
 priv_group_list=()
 # Only read into the array if command_output is not empty
 if [ -z "$command_output" ]; then
