--- conflicted
+++ resolved
@@ -663,13 +663,9 @@
   },
   "title": "",
   "type": "object",
-<<<<<<< HEAD
   "additionalProperties": false,
   "required": [
     "links",
-=======
-  "required": [
->>>>>>> acbf5798
     "Title",
     "Description",
     "Version",
@@ -680,7 +676,6 @@
     "Data_Access_Restriction"
   ],
   "properties": {
-<<<<<<< HEAD
     "links": {
         "type": "array",
         "minItems": 1,
@@ -724,36 +719,6 @@
     "Collected": {
       "type": "object",
       "additionalProperties": false,
-      "title": "Collection process",
-=======
-    "Title": {
-      "$ref": "#/definitions/stringNormal",
-      "title": "Title"
-    },
-    "Description": {
-      "$ref": "#/definitions/stringLong",
-      "title": "Description"
-    },
-    "Discipline": {
-      "type": "array",
-      "minItems": 1,
-      "items": {
-        "$ref": "#/definitions/optionsDiscipline",
-        "title": "Discipline",
-        "default": null
-      }
-    },
-    "Version": {
-      "$ref": "#/definitions/stringNormal",
-      "title": "Version"
-    },
-    "Language": {
-      "$ref": "#/definitions/optionsISO639-1",
-      "title": "Language of the data",
-      "default": "en - English"
-    },
-    "Collected": {
-      "type": "object",
       "title": "Collection process",
       "yoda:structure": "compound",
       "properties": {
@@ -773,38 +738,6 @@
         "End_Date": ["Start_Date"]
       }
     },
-    "Covered_Geolocation_Place": {
-      "type": "array",
-      "minItems": 1,
-      "items": {
-        "$ref": "#/definitions/stringNormalNullable",
-        "title": "Location(s) covered",
-        "default": ""
-      }
-    },
-    "Covered_Period": {
-      "type": "object",
-      "title": "Period covered",
->>>>>>> acbf5798
-      "yoda:structure": "compound",
-      "properties": {
-        "Start_Date": {
-          "type": "string",
-          "format": "date",
-          "title": "Start date"
-        },
-        "End_Date": {
-          "type": "string",
-          "format": "date",
-          "title": "End date"
-        }
-      },
-      "dependencies": {
-        "Start_Date": ["End_Date"],
-        "End_Date": ["Start_Date"]
-      }
-    },
-<<<<<<< HEAD
     "Covered_Geolocation_Place": {
       "type": "array",
       "minItems": 1,
@@ -836,8 +769,6 @@
         "End_Date": ["Start_Date"]
       }
     },
-=======
->>>>>>> acbf5798
     "Tag": {
       "type": "array",
       "minItems": 1,
@@ -852,10 +783,7 @@
       "minItems": 1,
       "items": {
         "type": "object",
-<<<<<<< HEAD
         "additionalProperties": false,
-=======
->>>>>>> acbf5798
         "yoda:structure": "subproperties",
         "properties": {
           "Relation_Type": {
@@ -868,10 +796,7 @@
           },
           "Persistent_Identifier": {
             "type": "object",
-<<<<<<< HEAD
             "additionalProperties": false,
-=======
->>>>>>> acbf5798
             "title": "Persistent identifier",
             "yoda:structure": "compound",
             "properties": {
@@ -928,10 +853,7 @@
       "minItems": 1,
       "items": {
         "type": "object",
-<<<<<<< HEAD
         "additionalProperties": false,
-=======
->>>>>>> acbf5798
         "title": "Funder",
         "yoda:structure": "subproperties",
         "properties": {
@@ -955,10 +877,7 @@
       "minItems": 1,
       "items": {
         "type": "object",
-<<<<<<< HEAD
         "additionalProperties": false,
-=======
->>>>>>> acbf5798
         "yoda:structure": "subproperties",
         "required": [
           "Name",
@@ -967,10 +886,7 @@
         "properties": {
           "Name": {
             "type": "object",
-<<<<<<< HEAD
             "additionalProperties": false,
-=======
->>>>>>> acbf5798
             "title": "Creator of datapackage",
             "yoda:structure": "compound",
             "required": [
@@ -1002,10 +918,7 @@
             "minItems": 1,
             "items": {
               "type": "object",
-<<<<<<< HEAD
               "additionalProperties": false,
-=======
->>>>>>> acbf5798
               "title": "Person identifier",
               "yoda:structure": "compound",
               "properties": {
@@ -1032,18 +945,12 @@
       "minItems": 1,
       "items": {
         "type": "object",
-<<<<<<< HEAD
         "additionalProperties": false,
-=======
->>>>>>> acbf5798
         "yoda:structure": "subproperties",
         "properties": {
           "Name": {
             "type": "object",
-<<<<<<< HEAD
             "additionalProperties": false,
-=======
->>>>>>> acbf5798
             "title": "Contributor to datapackage",
             "yoda:structure": "compound",
             "required": [
@@ -1079,10 +986,7 @@
             "minItems": 1,
             "items": {
               "type": "object",
-<<<<<<< HEAD
               "additionalProperties": false,
-=======
->>>>>>> acbf5798
               "title": "Person identifier",
               "yoda:structure": "compound",
               "properties": {
