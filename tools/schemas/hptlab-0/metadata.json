--- conflicted
+++ resolved
@@ -341,33 +341,6 @@
         "Closed"
       ]
     },
-<<<<<<< HEAD
-    "optionsDataType": {
-      "type": "string",
-      "enum": [
-        "Dataset",
-        "Datapaper",
-        "Software",
-        "Text"
-      ],
-      "enumNames": [
-        "Datapackage",
-        "Method",
-        "Software",
-        "Other Document"
-      ]
-    },
-    "optionsDataClassification": {
-      "type": "string",
-      "enum": [
-        "Public",
-        "Basic",
-        "Sensitive",
-        "Critical"
-      ]
-    },
-=======
->>>>>>> acbf5798
     "optionsDataType": {
       "type": "string",
       "enum": [
@@ -946,13 +919,9 @@
   },
   "title": "",
   "type": "object",
-<<<<<<< HEAD
   "additionalProperties": false,
   "required": [
     "links",
-=======
-  "required": [
->>>>>>> acbf5798
     "Title",
     "Description",
     "Discipline",
@@ -960,13 +929,6 @@
     "Version",
     "Language",
     "Collected",
-<<<<<<< HEAD
-    "Main_Setting",
-    "Process_Hazard",
-    "Geological_Structure",
-    "Geomorphical_Feature",
-=======
->>>>>>> acbf5798
     "Material",
     "Apparatus",
     "Monitoring",
@@ -980,7 +942,6 @@
     "Data_Access_Restriction"
   ],
   "properties": {
-<<<<<<< HEAD
     "links": {
         "type": "array",
         "minItems": 1,
@@ -995,8 +956,6 @@
             }
         }
     },
-=======
->>>>>>> acbf5798
     "Title": {
       "$ref": "#/definitions/stringNormal",
       "title": "Title"
@@ -1048,10 +1007,7 @@
     },
     "Collected": {
       "type": "object",
-<<<<<<< HEAD
       "additionalProperties": false,
-=======
->>>>>>> acbf5798
       "title": "Collection period",
       "yoda:structure": "compound",
       "properties": {
@@ -1076,18 +1032,12 @@
       "minItems": 1,
       "items": {
         "type": "object",
-<<<<<<< HEAD
         "additionalProperties": false,
-=======
->>>>>>> acbf5798
         "yoda:structure": "subproperties",
         "properties": {
           "geoLocationBox": {
             "type": "object",
-<<<<<<< HEAD
             "additionalProperties": false,
-=======
->>>>>>> acbf5798
             "title": "Geo Location",
             "yoda:structure": "geoLocation",
             "properties": {
@@ -1111,10 +1061,7 @@
           },
           "Description_Temporal": {
             "type": "object",
-<<<<<<< HEAD
             "additionalProperties": false,
-=======
->>>>>>> acbf5798
             "title": "Period covered",
             "yoda:structure": "compound",
             "properties": {
@@ -1183,10 +1130,7 @@
       "minItems": 1,
       "items": {
         "type": "object",
-<<<<<<< HEAD
         "additionalProperties": false,
-=======
->>>>>>> acbf5798
         "yoda:structure": "subproperties",
         "properties": {
           "Relation_Type": {
@@ -1199,10 +1143,7 @@
           },
           "Persistent_Identifier": {
             "type": "object",
-<<<<<<< HEAD
             "additionalProperties": false,
-=======
->>>>>>> acbf5798
             "title": "Persistent identifier",
             "yoda:structure": "compound",
             "properties": {
@@ -1231,10 +1172,7 @@
       "minItems": 1,
       "items": {
         "type": "object",
-<<<<<<< HEAD
         "additionalProperties": false,
-=======
->>>>>>> acbf5798
         "title": "Funding reference",
         "yoda:structure": "subproperties",
         "properties": {
@@ -1292,10 +1230,7 @@
       "minItems": 1,
       "items": {
         "type": "object",
-<<<<<<< HEAD
         "additionalProperties": false,
-=======
->>>>>>> acbf5798
         "yoda:structure": "subproperties",
         "required": [
           "Name",
@@ -1304,10 +1239,7 @@
         "properties": {
           "Name": {
             "type": "object",
-<<<<<<< HEAD
             "additionalProperties": false,
-=======
->>>>>>> acbf5798
             "title": "Creator of datapackage",
             "yoda:structure": "compound",
             "required": [
@@ -1340,10 +1272,7 @@
             "minItems": 1,
             "items": {
               "type": "object",
-<<<<<<< HEAD
               "additionalProperties": false,
-=======
->>>>>>> acbf5798
               "title": "Person identifier",
               "yoda:structure": "compound",
               "properties": {
@@ -1370,18 +1299,12 @@
       "minItems": 1,
       "items": {
         "type": "object",
-<<<<<<< HEAD
         "additionalProperties": false,
-=======
->>>>>>> acbf5798
         "yoda:structure": "subproperties",
         "properties": {
           "Name": {
             "type": "object",
-<<<<<<< HEAD
             "additionalProperties": false,
-=======
->>>>>>> acbf5798
             "title": "Contributor to datapackage",
             "yoda:structure": "compound",
             "required": [
@@ -1414,10 +1337,7 @@
             "minItems": 1,
             "items": {
               "type": "object",
-<<<<<<< HEAD
               "additionalProperties": false,
-=======
->>>>>>> acbf5798
               "title": "Person identifier",
               "yoda:structure": "compound",
               "properties": {
@@ -1444,18 +1364,12 @@
       "minItems": 1,
       "items": {
         "type": "object",
-<<<<<<< HEAD
         "additionalProperties": false,
-=======
->>>>>>> acbf5798
         "yoda:structure": "subproperties",
         "properties": {
           "Name": {
             "type": "object",
-<<<<<<< HEAD
             "additionalProperties": false,
-=======
->>>>>>> acbf5798
             "title": "Contact person",
             "yoda:structure": "compound",
             "required": [
@@ -1464,19 +1378,11 @@
             ],
             "properties": {
               "First_Name": {
-<<<<<<< HEAD
                 "$ref": "#/definitions/stringNormal",
                 "title": "First Name"
               },
               "Last_Name": {
                 "$ref": "#/definitions/stringNormal",
-=======
-                "$ref": "#/definitions/stringNormal",
-                "title": "First Name"
-              },
-              "Last_Name": {
-                "$ref": "#/definitions/stringNormal",
->>>>>>> acbf5798
                 "title": "Last Name"
               }
             }
@@ -1504,10 +1410,7 @@
             "minItems": 1,
             "items": {
               "type": "object",
-<<<<<<< HEAD
               "additionalProperties": false,
-=======
->>>>>>> acbf5798
               "title": "Person identifier",
               "yoda:structure": "compound",
               "properties": {
