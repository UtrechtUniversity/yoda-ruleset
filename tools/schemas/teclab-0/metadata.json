{
  "$id": "https://yoda.uu.nl/schemas/teclab-0/metadata.json",
  "$schema": "http://json-schema.org/draft-07/schema",
  "definitions": {
    "stringNormal": {
      "type": "string",
      "maxLength": 255
    },
    "stringLong": {
      "type": "string",
      "maxLength": 2700
    },
    "optionsLabs": {
      "type": "string",
      "enum": [
        "1b9abbf97c7caa2d763b647d476b2910",
        "9cd562c216daa82792972a074a222c52",
        "09e434194091574963c80f83d586875d",
        "f780441f60a30a86b752e00adb66f107"
      ],
      "enumNames": [
        "Laboratoire de modélisation analogique Fluides Automatique et Systèmes Thermiques (CNRS-Paris Sud Orsay University,  France)",
        "Fragmentation Lab (Ludwig-Maximilians-University Munich,  Germany)",
        "Laboratoire de modélisation analogique Géosciences Rennes  (CNRS-Rennes 1 University,  France)",
        "Laboratoire de modélisation analogique Géosciences Montpellier (CNRS-Montpellier University,  France)"
      ]
    },
    "optionsMainSetting": {
      "type": ["string", "null"],
      "enum": [
        null,
        "tectonically defined setting",
        "extended terrane setting",
        "plate margin setting",
        "earth surface setting",
        "terrestrial setting",
        "subaqueus setting",
        "marine setting",
        "earth interior setting",
        "crustal setting",
        "continental-crustal setting",
        "oceanic-crustal setting",
        "back arc setting",
        "continental rift setting",
        "hot spot setting",
        "intraplate tectonic setting",
        "passive continental margin setting",
        "active continental margin setting",
        "active spreading center setting",
        "forearc setting",
        "subduction zone setting",
        "transform plate boundary setting",
        "volcanic arc setting",
        "plate spreading center setting",
        "hillslope setting",
        "shoreline setting",
        "river plain system setting",
        "basin plain setting",
        "deltaic system setting",
        "collisional setting",
        "foreland setting",
        "upper continental crustal setting",
        "upper oceanic crustal setting",
        "mantle setting",
        "graben"
      ],
      "enumNames": [
        " ",
        "tectonically defined setting",
        "extended terrane setting",
        "plate margin setting",
        "earth surface setting",
        "terrestrial setting",
        "subaqueus setting",
        "marine setting",
        "earth interior setting",
        "crustal setting",
        "continental-crustal setting",
        "oceanic-crustal setting",
        "back arc setting",
        "continental rift setting",
        "hot spot setting",
        "intraplate tectonic setting",
        "passive continental margin setting",
        "active continental margin setting",
        "active spreading center setting",
        "forearc setting",
        "subduction zone setting",
        "transform plate boundary setting",
        "volcanic arc setting",
        "plate spreading center setting",
        "hillslope setting",
        "shoreline setting",
        "river plain system setting",
        "basin plain setting",
        "deltaic system setting",
        "collisional setting",
        "foreland setting",
        "upper continental crustal setting",
        "upper oceanic crustal setting",
        "mantle setting",
        "graben"
      ]
    },
    "optionsProcessHazard": {
      "type": ["string", "null"],
      "enum": [
        null,
        "Rifting",
        "Isostatic uplift",
        "Tectonic uplift"
      ],
      "enumNames": [
        " ",
        "Rifting",
        "Isostatic uplift",
        "Tectonic uplift"
      ]
    },
    "optionsGeologicalStructure": {
      "type": ["string", "null"],
      "enum": [
        null,
        "lava flow",
        "lahar",
        "cone",
        "neck",
        "trenche",
        "resurgence",
        "boudin",
        "mullion",
        "megathrust",
        "thrust sheet/nappe/overthrust",
        "diapir",
        "sill",
        "dike",
        "cone sheet",
        "ring dike",
        "radial dike",
        "pluton",
        "fracture",
        "crack",
        "joint",
        "shatter cone",
        "volcanic crater",
        "impact crater",
        "vein",
        "fissure",
        "flexure/buckle",
        "core complex",
        "fauld-thrust belt",
        "kink band",
        "shear band",
        "caldera",
        "cinder cone",
        "geyser",
        "graben",
        "horst",
        "lava dome",
        "lava plain",
        "maar",
        "mountains",
        "plateau",
        "ridge",
        "rift valley",
        "tuya",
        "volcano"
      ],
      "enumNames": [
        " ",
        "lava flow",
        "lahar",
        "cone",
        "neck",
        "trenche",
        "resurgence",
        "boudin",
        "mullion",
        "megathrust",
        "thrust sheet/nappe/overthrust",
        "diapir",
        "sill",
        "dike",
        "cone sheet",
        "ring dike",
        "radial dike",
        "pluton",
        "fracture",
        "crack",
        "joint",
        "shatter cone",
        "volcanic crater",
        "impact crater",
        "vein",
        "fissure",
        "flexure/buckle",
        "core complex",
        "fauld-thrust belt",
        "kink band",
        "shear band",
        "caldera",
        "cinder cone",
        "geyser",
        "graben",
        "horst",
        "lava dome",
        "lava plain",
        "maar",
        "mountains",
        "plateau",
        "ridge",
        "rift valley",
        "tuya",
        "volcano"
      ]
    },
    "optionsGeomorphicalFeature": {
      "type": ["string", "null"],
      "enum": [
        null,
        "Natural Geomorphologic Feature Type",
        "alluvial and fluvial features",
        "base slope",
        "buried feature",
        "constructional feature",
        "crest",
        "degradation feature",
        "depression",
        "destructional feature",
        "drainage pattern",
        "eolian features",
        "erosion surface",
        "erosional features",
        "exhumed feature",
        "glacial, glaciofluvial, glaciolacustrine and glaciomarine features",
        "head slope",
        "hill",
        "hydrothermal features",
        "impact features",
        "interfluve",
        "karst and chemical weathering features",
        "lacustrine features",
        "marine, littoral and coastal wetlands features",
        "mountain",
        "mountainbase",
        "mountainflank",
        "mountainslope",
        "mountaintop",
        "nival, periglacial and permafrost features",
        "nose slope",
        "pediment",
        "plain",
        "relic",
        "slope and gravitational features",
        "tectonic and structural features",
        "volcanic features"
      ],
      "enumNames": [
        " ",
        "Natural Geomorphologic Feature Type",
        "alluvial and fluvial features",
        "base slope",
        "buried feature",
        "constructional feature",
        "crest",
        "degradation feature",
        "depression",
        "destructional feature",
        "drainage pattern",
        "eolian features",
        "erosion surface",
        "erosional features",
        "exhumed feature",
        "glacial, glaciofluvial, glaciolacustrine and glaciomarine features",
        "head slope",
        "hill",
        "hydrothermal features",
        "impact features",
        "interfluve",
        "karst and chemical weathering features",
        "lacustrine features",
        "marine, littoral and coastal wetlands features",
        "mountain",
        "mountainbase",
        "mountainflank",
        "mountainslope",
        "mountaintop",
        "nival, periglacial and permafrost features",
        "nose slope",
        "pediment",
        "plain",
        "relic",
        "slope and gravitational features",
        "tectonic and structural features",
        "volcanic features"
      ]
    },
    "optionsMaterial": {
      "type": ["string", "null"],
      "enum": [
        null,
        "Microsphere",
        "Glassy",
        "Siliceus",
        "PVC Roods",
        "Polycrisstalline CaTiO3",
        "Sand",
        "Corundum Sand",
        "Quartz Sand",
        "Feldspar Sand",
        "Glass fragments",
        "Rubber pellet",
        "Sugar",
        "Alumina Powder",
        "Iron Powder",
        "Ignimbrite",
        "Graphyte",
        "Plastic",
        "Flour",
        "Rice Flour",
        "Air",
        "Nitrogen",
        "Vegetable oil",
        "Water",
        "Pyrex",
        "Water saturated paste",
        "Golden syrup",
        "Carbopol",
        "Clay",
        "Paraffin",
        "Silicon",
        "Plasticine",
        "Cement-Plaster",
        "Gelatine",
        "Pig skin",
        "K-caragean",
        "Gellan gum",
        "Xantan",
        "Natrosol",
        "Glycerine",
        "Foam rubber",
        "Polytungstate",
        "Barium sulphate"
      ],
      "enumNames": [
        " ",
        "Microsphere",
        "Glassy",
        "Siliceus",
        "PVC Roods",
        "Polycrisstalline CaTiO3",
        "Sand",
        "Corundum Sand",
        "Quartz Sand",
        "Feldspar Sand",
        "Glass fragments",
        "Rubber pellet",
        "Sugar",
        "Alumina Powder",
        "Iron Powder",
        "Ignimbrite",
        "Graphyte",
        "Plastic",
        "Flour",
        "Rice Flour",
        "Air",
        "Nitrogen",
        "Vegetable oil",
        "Water",
        "Pyrex",
        "Water saturated paste",
        "Golden syrup",
        "Carbopol",
        "Clay",
        "Paraffin",
        "Silicon",
        "Plasticine",
        "Cement-Plaster",
        "Gelatine",
        "Pig skin",
        "K-caragean",
        "Gellan gum",
        "Xantan",
        "Natrosol",
        "Glycerine",
        "Foam rubber",
        "Polytungstate",
        "Barium sulphate"
      ]
    },
    "optionsApparatus": {
      "type": ["string", "null"],
      "enum": [
        null,
        "2D Convection box",
        "3D Convection box",
        "Cooler device",
        "Densimeter",
        "Dynamometer",
        "Earthquake simulator",
        "Electric engine (mm/hr)",
        "Electronic microscope",
        "Extension box",
        "Fault simulator",
        "Flow channel",
        "Fluid injector",
        "Fluid injector termally controlled",
        "Fluid pressure device",
        "Fog box",
        "Glass/Plexiglas box (cm scale)",
        "Glass/Plexiglas box (meter scale)",
        "Glass/Plexiglas box",
        "Granular flow simulator",
        "Gravity load device (Centrifuge)",
        "Gravity sliding simulator",
        "Heating device",
        "Hubbert-type shear box",
        "Peristaltic pump",
        "Perspex cylinder",
        "Pycnometer",
        "Rainfall system",
        "Rheometer",
        "Ring-shear tester",
        "River sytem simulator",
        "Sandbox",
        "Sandbox (meter scale)",
        "Sandbox (cm scale)",
        "Sediment feeders",
        "Shear box",
        "Sieving device",
        "Squeeze box",
        "Subduction box",
        "Thermomechanics apparatus",
        "Triaxal tester",
        "Tsunami simulator",
        "Turbidity current simulator",
        "Uniaxial tester",
        "Vice tester",
        "Viscometer",
        "Wedge simulator"
      ],
      "enumNames": [
        " ",
        "2D Convection box",
        "3D Convection box",
        "Cooler device",
        "Densimeter",
        "Dynamometer",
        "Earthquake simulator",
        "Electric engine (mm/hr)",
        "Electronic microscope",
        "Extension box",
        "Fault simulator",
        "Flow channel",
        "Fluid injector",
        "Fluid injector termally controlled",
        "Fluid pressure device",
        "Fog box",
        "Glass/Plexiglas box (cm scale)",
        "Glass/Plexiglas box (meter scale)",
        "Glass/Plexiglas box",
        "Granular flow simulator",
        "Gravity load device (Centrifuge)",
        "Gravity sliding simulator",
        "Heating device",
        "Hubbert-type shear box",
        "Peristaltic pump",
        "Perspex cylinder",
        "Pycnometer",
        "Rainfall system",
        "Rheometer",
        "Ring-shear tester",
        "River sytem simulator",
        "Sandbox",
        "Sandbox (meter scale)",
        "Sandbox (cm scale)",
        "Sediment feeders",
        "Shear box",
        "Sieving device",
        "Squeeze box",
        "Subduction box",
        "Thermomechanics apparatus",
        "Triaxal tester",
        "Tsunami simulator",
        "Turbidity current simulator",
        "Uniaxial tester",
        "Vice tester",
        "Viscometer",
        "Wedge simulator"
      ]
    },
    "optionsMonitoring": {
      "type": ["string", "null"],
      "enum": [
        null,
        "Conductivity measuring system",
        "Deflection of a light beam",
        "Discharge meter",
        "Electrochemical techniques",
        "High frame rate camera",
        "Kinetic Microfoft",
        "Laser interferometer",
        "Laser scanner",
        "Lidar",
        "MEMS accelerometer",
        "Schlieren/Moiré",
        "Sectioning",
        "Seismic reflection techniques",
        "SLR camera",
        "Temperature measurement",
        "Thermochromic liquid crystals",
        "Time lapse camera",
        "Ultrasonic doppler velocimetry",
        "Videocamera",
        "X-ray computed tomographic scanner (CT-scan)",
        "Generic camera",
        "Force sensor",
        "Strain gauge",
        "Photoelasticity",
        "Piezotransducer"
      ],
      "enumNames": [
        " ",
        "Conductivity measuring system",
        "Deflection of a light beam",
        "Discharge meter",
        "Electrochemical techniques",
        "High frame rate camera",
        "Kinetic Microfoft",
        "Laser interferometer",
        "Laser scanner",
        "Lidar",
        "MEMS accelerometer",
        "Schlieren/Moiré",
        "Sectioning",
        "Seismic reflection techniques",
        "SLR camera",
        "Temperature measurement",
        "Thermochromic liquid crystals",
        "Time lapse camera",
        "Ultrasonic doppler velocimetry",
        "Videocamera",
        "X-ray computed tomographic scanner (CT-scan)",
        "Generic camera",
        "Force sensor",
        "Strain gauge",
        "Photoelasticity",
        "Piezotransducer"
      ]
    },
    "optionsSoftware": {
      "type": ["string", "null"],
      "enum": [
        null,
        "Envi-IDL",
        "Erdas (LEYCA)",
        "Geomodeller (Intrepid Geoscience)",
        "GeoSec",
        "GeoTools (AOA Geophysics Inc)",
        "GOCAD (Earth Decision - Paradigm)",
        "LabView Data Viewer",
        "LabView Deformation Mapper",
        "Lens (Agisoft)",
        "Light-3D",
        "Matlab (Mathworks)",
        "Microstation XM (Bentley)",
        "Move (Midland Valley)",
        "OPTUM",
        "Particle Flow Code (numerical software)",
        "Pathfinder (Trimble)",
        "Petrel (Schlumberger)",
        "Polyworks (Innovmetric)",
        "Promax (Landmark)",
        "PyLith (numerical software)",
        "QDYN (numerical software)",
        "RMS (Roxar)",
        "Seiswork (Landmark)",
        "SLAMTEC",
        "Solidworks",
        "StereoScan (Agisoft)",
        "Terrasync (Trimble)",
        "The Kingdom Suite (SMT)",
        "TopPad (Topcon)",
        "Visual Basic (Microsoft)",
        "Visual Fortran (Compaq)",
        "Visual Studio (Microsoft)",
        "Digital Image Correlation (DIC) / Particle Image Velocimetry (PIV)",
        "Matlab code",
        "PIVlab",
        "TecPIV",
        "GeoPIV",
        "StrainMaster (La Vision GmbH)",
        "Digital Camera",
        "MicMac",
        "MatPIV",
        "COSI-Corr",
        "Feature Tracking",
        "Optical Flow",
        "Structure from Motion (SfM)",
        "Photoscan (Agisoft)",
        "Pix4d (Analist Group)",
        "Python Photogrammetry Toolbox (PPT)",
        "Apero",
        "3DF Zephyr (3Dflow)",
        "Remake (Autodesk)",
        "OpenMVS Open Multiple View Stereovision",
        "Other SFM based software",
        "MeshLab",
        "CloudCompare"
      ],
      "enumNames": [
        " ",
        "Envi-IDL",
        "Erdas (LEYCA)",
        "Geomodeller (Intrepid Geoscience)",
        "GeoSec",
        "GeoTools (AOA Geophysics Inc)",
        "GOCAD (Earth Decision - Paradigm)",
        "LabView Data Viewer",
        "LabView Deformation Mapper",
        "Lens (Agisoft)",
        "Light-3D",
        "Matlab (Mathworks)",
        "Microstation XM (Bentley)",
        "Move (Midland Valley)",
        "OPTUM",
        "Particle Flow Code (numerical software)",
        "Pathfinder (Trimble)",
        "Petrel (Schlumberger)",
        "Polyworks (Innovmetric)",
        "Promax (Landmark)",
        "PyLith (numerical software)",
        "QDYN (numerical software)",
        "RMS (Roxar)",
        "Seiswork (Landmark)",
        "SLAMTEC",
        "Solidworks",
        "StereoScan (Agisoft)",
        "Terrasync (Trimble)",
        "The Kingdom Suite (SMT)",
        "TopPad (Topcon)",
        "Visual Basic (Microsoft)",
        "Visual Fortran (Compaq)",
        "Visual Studio (Microsoft)",
        "Digital Image Correlation (DIC) / Particle Image Velocimetry (PIV)",
        "Matlab code",
        "PIVlab",
        "TecPIV",
        "GeoPIV",
        "StrainMaster (La Vision GmbH)",
        "Digital Camera",
        "MicMac",
        "MatPIV",
        "COSI-Corr",
        "Feature Tracking",
        "Optical Flow",
        "Structure from Motion (SfM)",
        "Photoscan (Agisoft)",
        "Pix4d (Analist Group)",
        "Python Photogrammetry Toolbox (PPT)",
        "Apero",
        "3DF Zephyr (3Dflow)",
        "Remake (Autodesk)",
        "OpenMVS Open Multiple View Stereovision",
        "Other SFM based software",
        "MeshLab",
        "CloudCompare"
      ]
    },
    "optionsMeasuredProperty": {
      "type": ["string", "null"],
      "enum": [
        null,
        "Tensile strength",
        "Cohesion",
        "Friction coefficient",
        "Rate-state parameters",
        "Young modulus",
        "Bulk modulus",
        "Shear modulus",
        "Poisson ratio",
        "Lame constant",
        "Fracture toughness",
        "S-wave velocity",
        "P-wave velocity",
        "Viscosity",
        "Stress exponent",
        "Yield stress",
        "Loss modulus",
        "Storage modulus",
        "Maxwell relaxation time",
        "Rheological model",
        "Density",
        "Surface image",
        "Surface roughness",
        "Grain size distribution"
      ],
      "enumNames": [
        " ",
        "Tensile strength",
        "Cohesion",
        "Friction coefficient",
        "Rate-state parameters",
        "Young modulus",
        "Bulk modulus",
        "Shear modulus",
        "Poisson ratio",
        "Lame constant",
        "Fracture toughness",
        "S-wave velocity",
        "P-wave velocity",
        "Viscosity",
        "Stress exponent",
        "Yield stress",
        "Loss modulus",
        "Storage modulus",
        "Maxwell relaxation time",
        "Rheological model",
        "Density",
        "Surface image",
        "Surface roughness",
        "Grain size distribution"
      ]
    },
    "optionsDataAccessRestriction": {
      "type": "string",
      "enum": [
        "Open - freely retrievable",
        "Restricted - available upon request",
        "Closed"
      ]
    },
<<<<<<< HEAD
    "optionsDataType": {
      "type": "string",
      "enum": [
        "Dataset",
        "Datapaper",
        "Software",
        "Text"
      ],
      "enumNames": [
        "Datapackage",
        "Method",
        "Software",
        "Other Document"
      ]
    },
    "optionsDataClassification": {
      "type": "string",
      "enum": [
        "Public",
        "Basic",
        "Sensitive",
        "Critical"
      ]
    },
=======
>>>>>>> acbf5798
    "optionsDataType": {
      "type": "string",
      "enum": [
        "Dataset",
        "DataPaper",
        "Software",
        "Text"
      ],
      "enumNames": [
        "Datapackage",
        "Method",
        "Software",
        "Other Document"
      ]
    },
    "optionsDataClassification": {
      "type": "string",
      "enum": [
        "Public",
        "Basic",
        "Sensitive",
        "Critical"
      ]
    },
    "optionsNameIdentifierScheme": {
      "type": "string",
      "enum": [
        "ORCID",
        "DAI",
        "Author identifier (Scopus)",
        "ResearcherID (Web of Science)",
        "ISNI"
      ]
    },
    "optionsPersistentIdentifierScheme": {
      "type": "string",
      "enum": [
        "ARK",
        "arXiv",
        "bibcode",
        "DOI",
        "EAN13",
        "EISSN",
        "Handle",
        "IGSN",
        "ISBN",
        "ISSN",
        "ISTC",
        "LISSN",
        "LSID",
        "PMID",
        "PURL",
        "UPC",
        "URL",
        "URN"
      ]
    },
    "optionsDiscipline": {
      "type": "string",
      "enum": [
        "Analogue modelling of geologic processes",
        "Paleomagnetic and magnetic data",
        "Rock and melt physical properties",
        "Analytical and microscopy data"
      ]
    },
    "optionsContributorType": {
      "type": "string",
      "enum": [
        "ContactPerson",
        "DataCollector",
        "DataCurator",
        "DataManager",
        "Distributor",
        "Editor",
        "HostingInstitution",
        "Producer",
        "ProjectLeader",
        "ProjectManager",
        "ProjectMember",
        "RegistrationAgency",
        "RegistrationAuthority",
        "RelatedPerson",
        "Researcher",
        "ResearchGroup",
        "RightsHolder",
        "Sponsor",
        "Supervisor",
        "WorkPackageLeader"
      ]
    },
    "optionsLicense": {
      "type": "string",
      "enum": [
        "Creative Commons Attribution 4.0 International Public License",
        "Creative Commons Attribution-ShareAlike 4.0 International Public License",
        "Open Data Commons Attribution License (ODC-By) v1.0",
        "Custom"
      ]
    },
    "optionsRelationType": {
      "type": "string",
      "enum": [
        "IsCitedBy",
        "Cites",
        "IsSupplementTo",
        "IsSupplementedBy",
        "IsContinuedBy",
        "Continues",
        "IsNewVersionOf",
        "IsPreviousVersionOf",
        "IsPartOf",
        "HasPart",
        "IsReferencedBy",
        "References",
        "IsDocumentedBy",
        "Documents",
        "IsCompiledBy",
        "Compiles",
        "IsVariantFormOf",
        "IsOriginalFormOf",
        "IsIdenticalTo",
        "HasMetadata",
        "IsMetadataFor",
        "Reviews",
        "IsReviewedBy",
        "IsDerivedFrom",
        "IsSourceOf",
        "Describes",
        "IsDescribedBy",
        "HasVersion",
        "IsVersionOf",
        "Requires",
        "IsRequiredBy",
        "Obsoletes",
        "IsObsoletedBy"
      ]
    },
    "optionsISO639-1": {
      "type": "string",
      "enum": [
        "ab - Abkhazian",
        "aa - Afar",
        "af - Afrikaans",
        "ak - Akan",
        "sq - Albanian",
        "am - Amharic",
        "ar - Arabic",
        "an - Aragonese",
        "hy - Armenian",
        "as - Assamese",
        "av - Avaric",
        "ae - Avestan",
        "ay - Aymara",
        "az - Azerbaijani",
        "bm - Bambara",
        "ba - Bashkir",
        "eu - Basque",
        "be - Belarusian",
        "bn - Bengali",
        "bh - Bihari languages",
        "bi - Bislama",
        "nb - Bokmål, Norwegian",
        "bs - Bosnian",
        "br - Breton",
        "bg - Bulgarian",
        "my - Burmese",
        "es - Castilian",
        "ca - Catalan",
        "km - Central Khmer",
        "ch - Chamorro",
        "ce - Chechen",
        "ny - Chewa",
        "ny - Chichewa",
        "zh - Chinese",
        "za - Chuang",
        "cu - Church Slavic",
        "cv - Chuvash",
        "kw - Cornish",
        "co - Corsican",
        "cr - Cree",
        "hr - Croatian",
        "cs - Czech",
        "da - Danish",
        "dv - Dhivehi",
        "dv - Divehi",
        "nl - Dutch",
        "dz - Dzongkha",
        "en - English",
        "eo - Esperanto",
        "et - Estonian",
        "ee - Ewe",
        "fo - Faroese",
        "fj - Fijian",
        "fi - Finnish",
        "nl - Flemish",
        "fr - French",
        "ff - Fulah",
        "gd - Gaelic",
        "gl - Galician",
        "lg - Ganda",
        "ka - Georgian",
        "de - German",
        "ki - Gikuyu",
        "el - Greek, Modern (1453-)",
        "kl - Greenlandic",
        "gn - Guarani",
        "gu - Gujarati",
        "ht - Haitian",
        "ht - Haitian Creole",
        "ha - Hausa",
        "he - Hebrew",
        "hz - Herero",
        "hi - Hindi",
        "ho - Hiri Motu",
        "hu - Hungarian",
        "is - Icelandic",
        "io - Ido",
        "ig - Igbo",
        "id - Indonesian",
        "ia - Interlingua (International Auxiliary Language Association)",
        "ie - Interlingue",
        "iu - Inuktitut",
        "ik - Inupiaq",
        "ga - Irish",
        "it - Italian",
        "ja - Japanese",
        "jv - Javanese",
        "kl - Kalaallisut",
        "kn - Kannada",
        "kr - Kanuri",
        "ks - Kashmiri",
        "kk - Kazakh",
        "ki - Kikuyu",
        "rw - Kinyarwanda",
        "ky - Kirghiz",
        "kv - Komi",
        "kg - Kongo",
        "ko - Korean",
        "kj - Kuanyama",
        "ku - Kurdish",
        "kj - Kwanyama",
        "ky - Kyrgyz",
        "lo - Lao",
        "la - Latin",
        "lv - Latvian",
        "lb - Letzeburgesch",
        "li - Limburgan",
        "li - Limburger",
        "li - Limburgish",
        "ln - Lingala",
        "lt - Lithuanian",
        "lu - Luba-Katanga",
        "lb - Luxembourgish",
        "mk - Macedonian",
        "mg - Malagasy",
        "ms - Malay",
        "ml - Malayalam",
        "dv - Maldivian",
        "mt - Maltese",
        "gv - Manx",
        "mi - Maori",
        "mr - Marathi",
        "mh - Marshallese",
        "ro - Moldavian",
        "ro - Moldovan",
        "mn - Mongolian",
        "na - Nauru",
        "nv - Navaho",
        "nv - Navajo",
        "nd - Ndebele, North",
        "nr - Ndebele, South",
        "ng - Ndonga",
        "ne - Nepali",
        "nd - North Ndebele",
        "se - Northern Sami",
        "no - Norwegian",
        "nb - Norwegian Bokmål",
        "nn - Norwegian Nynorsk",
        "ii - Nuosu",
        "ny - Nyanja",
        "nn - Nynorsk, Norwegian",
        "ie - Occidental",
        "oc - Occitan (post 1500)",
        "oj - Ojibwa",
        "or - Oriya",
        "om - Oromo",
        "os - Ossetian",
        "os - Ossetic",
        "pi - Pali",
        "pa - Panjabi",
        "ps - Pashto",
        "fa - Persian",
        "pl - Polish",
        "pt - Portuguese",
        "pa - Punjabi",
        "ps - Pushto",
        "qu - Quechua",
        "ro - Romanian",
        "rm - Romansh",
        "rn - Rundi",
        "ru - Russian",
        "sm - Samoan",
        "sg - Sango",
        "sa - Sanskrit",
        "sc - Sardinian",
        "gd - Scottish Gaelic",
        "sr - Serbian",
        "sn - Shona",
        "ii - Sichuan Yi",
        "sd - Sindhi",
        "si - Sinhala",
        "si - Sinhalese",
        "sk - Slovak",
        "sl - Slovenian",
        "so - Somali",
        "st - Sotho, Southern",
        "nr - South Ndebele",
        "es - Spanish",
        "su - Sundanese",
        "sw - Swahili",
        "ss - Swati",
        "sv - Swedish",
        "tl - Tagalog",
        "ty - Tahitian",
        "tg - Tajik",
        "ta - Tamil",
        "tt - Tatar",
        "te - Telugu",
        "th - Thai",
        "bo - Tibetan",
        "ti - Tigrinya",
        "to - Tonga (Tonga Islands)",
        "ts - Tsonga",
        "tn - Tswana",
        "tr - Turkish",
        "tk - Turkmen",
        "tw - Twi",
        "ug - Uighur",
        "uk - Ukrainian",
        "ur - Urdu",
        "ug - Uyghur",
        "uz - Uzbek",
        "ca - Valencian",
        "ve - Venda",
        "vi - Vietnamese",
        "vo - Volapük",
        "wa - Walloon",
        "cy - Welsh",
        "fy - Western Frisian",
        "wo - Wolof",
        "xh - Xhosa",
        "yi - Yiddish",
        "yo - Yoruba",
        "za - Zhuang",
        "zu - Zulu"
      ],
      "enumNames": [
        "Abkhazian",
        "Afar",
        "Afrikaans",
        "Akan",
        "Albanian",
        "Amharic",
        "Arabic",
        "Aragonese",
        "Armenian",
        "Assamese",
        "Avaric",
        "Avestan",
        "Aymara",
        "Azerbaijani",
        "Bambara",
        "Bashkir",
        "Basque",
        "Belarusian",
        "Bengali",
        "Bihari languages",
        "Bislama",
        "Bokmål, Norwegian",
        "Bosnian",
        "Breton",
        "Bulgarian",
        "Burmese",
        "Castilian",
        "Catalan",
        "Central Khmer",
        "Chamorro",
        "Chechen",
        "Chewa",
        "Chichewa",
        "Chinese",
        "Chuang",
        "Church Slavic",
        "Chuvash",
        "Cornish",
        "Corsican",
        "Cree",
        "Croatian",
        "Czech",
        "Danish",
        "Dhivehi",
        "Divehi",
        "Dutch",
        "Dzongkha",
        "English",
        "Esperanto",
        "Estonian",
        "Ewe",
        "Faroese",
        "Fijian",
        "Finnish",
        "Flemish",
        "French",
        "Fulah",
        "Gaelic",
        "Galician",
        "Ganda",
        "Georgian",
        "German",
        "Gikuyu",
        "Greek, Modern (1453-)",
        "Greenlandic",
        "Guarani",
        "Gujarati",
        "Haitian",
        "Haitian Creole",
        "Hausa",
        "Hebrew",
        "Herero",
        "Hindi",
        "Hiri Motu",
        "Hungarian",
        "Icelandic",
        "Ido",
        "Igbo",
        "Indonesian",
        "Interlingua (International Auxiliary Language Association)",
        "Interlingue",
        "Inuktitut",
        "Inupiaq",
        "Irish",
        "Italian",
        "Japanese",
        "Javanese",
        "Kalaallisut",
        "Kannada",
        "Kanuri",
        "Kashmiri",
        "Kazakh",
        "Kikuyu",
        "Kinyarwanda",
        "Kirghiz",
        "Komi",
        "Kongo",
        "Korean",
        "Kuanyama",
        "Kurdish",
        "Kwanyama",
        "Kyrgyz",
        "Lao",
        "Latin",
        "Latvian",
        "Letzeburgesch",
        "Limburgan",
        "Limburger",
        "Limburgish",
        "Lingala",
        "Lithuanian",
        "Luba-Katanga",
        "Luxembourgish",
        "Macedonian",
        "Malagasy",
        "Malay",
        "Malayalam",
        "Maldivian",
        "Maltese",
        "Manx",
        "Maori",
        "Marathi",
        "Marshallese",
        "Moldavian",
        "Moldovan",
        "Mongolian",
        "Nauru",
        "Navaho",
        "Navajo",
        "Ndebele, North",
        "Ndebele, South",
        "Ndonga",
        "Nepali",
        "North Ndebele",
        "Northern Sami",
        "Norwegian",
        "Norwegian Bokmål",
        "Norwegian Nynorsk",
        "Nuosu",
        "Nyanja",
        "Nynorsk, Norwegian",
        "Occidental",
        "Occitan (post 1500)",
        "Ojibwa",
        "Oriya",
        "Oromo",
        "Ossetian",
        "Ossetic",
        "Pali",
        "Panjabi",
        "Pashto",
        "Persian",
        "Polish",
        "Portuguese",
        "Punjabi",
        "Pushto",
        "Quechua",
        "Romanian",
        "Romansh",
        "Rundi",
        "Russian",
        "Samoan",
        "Sango",
        "Sanskrit",
        "Sardinian",
        "Scottish Gaelic",
        "Serbian",
        "Shona",
        "Sichuan Yi",
        "Sindhi",
        "Sinhala",
        "Sinhalese",
        "Slovak",
        "Slovenian",
        "Somali",
        "Sotho, Southern",
        "South Ndebele",
        "Spanish",
        "Sundanese",
        "Swahili",
        "Swati",
        "Swedish",
        "Tagalog",
        "Tahitian",
        "Tajik",
        "Tamil",
        "Tatar",
        "Telugu",
        "Thai",
        "Tibetan",
        "Tigrinya",
        "Tonga (Tonga Islands)",
        "Tsonga",
        "Tswana",
        "Turkish",
        "Turkmen",
        "Twi",
        "Uighur",
        "Ukrainian",
        "Urdu",
        "Uyghur",
        "Uzbek",
        "Valencian",
        "Venda",
        "Vietnamese",
        "Volapük",
        "Walloon",
        "Welsh",
        "Western Frisian",
        "Wolof",
        "Xhosa",
        "Yiddish",
        "Yoruba",
        "Zhuang",
        "Zulu"
      ]
    }
  },
  "title": "",
  "type": "object",
<<<<<<< HEAD
  "additionalProperties": false,
  "required": [
    "links",
=======
  "required": [
>>>>>>> acbf5798
    "Title",
    "Description",
    "Discipline",
    "Lab",
    "Version",
    "Language",
    "Collected",
    "Main_Setting",
    "Process_Hazard",
    "Geological_Structure",
    "Geomorphical_Feature",
    "Material",
    "Apparatus",
    "Monitoring",
    "Software",
    "Measured_Property",
    "Related_Datapackage",
    "Retention_Period",
    "Data_Type",
    "Data_Classification",
    "Creator",
    "License",
    "Data_Access_Restriction"
  ],
  "properties": {
<<<<<<< HEAD
    "links": {
        "type": "array",
        "minItems": 1,
        "maxItems": 1,
        "items": {
            "type": "object",
            "additionalProperties": false,
            "required": [ "rel", "href" ],
            "properties": {
                "rel":  { "const": "describedby" },
                "href": { "const": "https://yoda.uu.nl/schemas/teclab-0/metadata.json" }
            }
        }
    },
=======
>>>>>>> acbf5798
    "Title": {
      "$ref": "#/definitions/stringNormal",
      "title": "Title"
    },
    "Description": {
      "$ref": "#/definitions/stringLong",
      "title": "Abstract"
    },
    "Additional_Documentation": {
      "$ref": "#/definitions/stringLong",
      "title": "(Additional technical) Documentation"
    },
    "Discipline": {
      "type": "array",
      "minItems": 1,
      "items": {
        "$ref": "#/definitions/optionsDiscipline",
        "title": "Subdomain",
        "default": "Analogue modelling of geologic processes"
      }
    },
    "Lab": {
      "type": "array",
      "minItems": 1,
      "items": {
        "$ref": "#/definitions/optionsLabs",
        "title": "Originating labs",
        "default": "Lab2"
      }
    },
    "Additional_Lab": {
      "type": "array",
      "minItems": 1,
      "items": {
        "$ref": "#/definitions/stringNormal",
        "title": "Additional labs",
        "default": ""
      }
    },
    "Version": {
      "$ref": "#/definitions/stringNormal",
      "title": "Version",
      "default": "Version 1.0"
    },
    "Language": {
      "$ref": "#/definitions/optionsISO639-1",
      "title": "Language of the data",
      "default": "en - English"
    },
    "Collected": {
      "type": "object",
<<<<<<< HEAD
      "additionalProperties": false,
=======
>>>>>>> acbf5798
      "title": "Collection period",
      "yoda:structure": "compound",
      "properties": {
        "Start_Date": {
          "type": "string",
          "format": "date",
          "title": "Start date"
        },
        "End_Date": {
          "type": "string",
          "format": "date",
          "title": "End date"
        }
      },
      "dependencies": {
        "Start_Date": ["End_Date"],
        "End_Date": ["Start_Date"]
      }
    },
    "GeoLocation": {
      "type": "array",
      "minItems": 1,
      "items": {
        "type": "object",
<<<<<<< HEAD
        "additionalProperties": false,
=======
>>>>>>> acbf5798
        "yoda:structure": "subproperties",
        "properties": {
          "geoLocationBox": {
            "type": "object",
<<<<<<< HEAD
            "additionalProperties": false,
=======
>>>>>>> acbf5798
            "title": "Geo Location",
            "yoda:structure": "geoLocation",
            "properties": {
              "northBoundLatitude": {
                "type": "number"
              },
              "westBoundLongitude": {
                "type": "number"
              },
              "southBoundLatitude": {
                "type": "number"
              },
              "eastBoundLongitude": {
                "type": "number"
              }
            }
          },
          "Description_Spatial": {
            "$ref": "#/definitions/stringNormal",
            "title": "Description"
          },
          "Description_Temporal": {
            "type": "object",
<<<<<<< HEAD
            "additionalProperties": false,
=======
>>>>>>> acbf5798
            "title": "Period covered",
            "yoda:structure": "compound",
            "properties": {
              "Start_Date": {
                "type": "string",
                "format": "date",
                "title": "Start date"
              },
              "End_Date": {
                "type": "string",
                "format": "date",
                "title": "End date"
              }
            }
          }
        }
      }
    },
    "Main_Setting": {
      "type": "array",
      "minItems": 1,
      "items": {
        "$ref": "#/definitions/optionsMainSetting",
        "title": "Main setting",
        "default": null
      }
    },
    "Process_Hazard": {
      "type": "array",
      "minItems": 1,
      "items": {
        "$ref": "#/definitions/optionsProcessHazard",
        "title": "Process hazard",
        "default": null
      }
    },
    "Geological_Structure": {
      "type": "array",
      "minItems": 1,
      "items": {
        "$ref": "#/definitions/optionsGeologicalStructure",
        "title": "Geological structure",
        "default": null
      }
    },
    "Geomorphical_Feature": {
      "type": "array",
      "minItems": 1,
      "items": {
        "$ref": "#/definitions/optionsGeomorphicalFeature",
        "title": "Geomorphical feature",
        "default": null
      }
    },
    "Material": {
      "type": "array",
      "minItems": 1,
      "items": {
        "$ref": "#/definitions/optionsMaterial",
        "title": "Material",
        "default": null
      }
    },
    "Apparatus": {
      "type": "array",
      "minItems": 1,
      "items": {
        "$ref": "#/definitions/optionsApparatus",
        "title": "Apparatus",
        "default": null
      }
    },
    "Monitoring": {
      "type": "array",
      "minItems": 1,
      "items": {
        "$ref": "#/definitions/optionsMonitoring",
        "title": "Monitoring",
        "default": null
      }
    },
    "Software": {
      "type": "array",
      "minItems": 1,
      "items": {
        "$ref": "#/definitions/optionsSoftware",
        "title": "Software",
        "default": null
      }
    },
    "Measured_Property": {
      "type": "array",
      "minItems": 1,
      "items": {
        "$ref": "#/definitions/optionsMeasuredProperty",
        "title": "Measured property",
        "default": null
      }
    },
    "Tag": {
      "type": "array",
      "minItems": 1,
      "items": {
        "$ref": "#/definitions/stringNormal",
        "title": "Tags",
        "default": ""
      }
    },
    "Related_Datapackage": {
      "type": "array",
      "minItems": 1,
      "items": {
        "type": "object",
<<<<<<< HEAD
        "additionalProperties": false,
=======
>>>>>>> acbf5798
        "yoda:structure": "subproperties",
        "properties": {
          "Relation_Type": {
            "$ref": "#/definitions/optionsRelationType",
            "title": "Related work"
          },
          "Title": {
            "$ref": "#/definitions/stringNormal",
            "title": "Title"
          },
          "Persistent_Identifier": {
            "type": "object",
<<<<<<< HEAD
            "additionalProperties": false,
=======
>>>>>>> acbf5798
            "title": "Persistent identifier",
            "yoda:structure": "compound",
            "properties": {
              "Identifier_Scheme": {
                "$ref": "#/definitions/optionsPersistentIdentifierScheme",
                "title": "Type"
              },
              "Identifier": {
                "$ref": "#/definitions/stringNormal",
                "title": "Identifier"
              }
            },
            "dependencies": {
              "Identifier_Scheme": ["Identifier"],
              "Identifier": ["Identifier_Scheme"]
            }
          }
        },
        "dependencies": {
          "Relation_Type": ["Title"]
        }
      }
    },
    "Funding_Reference": {
      "type": "array",
      "minItems": 1,
      "items": {
        "type": "object",
<<<<<<< HEAD
        "additionalProperties": false,
=======
>>>>>>> acbf5798
        "title": "Funding reference",
        "yoda:structure": "subproperties",
        "properties": {
          "Funder_Reference": {
            "$ref": "#/definitions/stringNormal",
            "title": "Funding reference"
          },
          "Funder_Name": {
            "$ref": "#/definitions/stringNormal",
            "title": "Funder name"
          },
          "Award_Number": {
            "$ref": "#/definitions/stringNormal",
            "title": "Grant number"
          }
        },
        "dependencies": {
          "Funder_Reference": ["Funder_Name", "Award_Number"],
          "Award_Number": ["Funder_Reference", "Funder_Name"],
          "Funder_Name": ["Funder_Reference", "Award_Number"]
        }
      }
    },
    "Retention_Period": {
      "type": "integer",
      "title": "Retention period (years)",
      "default": 10,
      "minimum": 0,
      "maximum": 9999
    },
    "Data_Type": {
      "$ref": "#/definitions/optionsDataType",
      "title": "Data type"
    },
    "Data_Classification": {
      "$ref": "#/definitions/optionsDataClassification",
      "title": "Data classification"
    },
    "Embargo_End_Date": {
      "type": "string",
      "format": "date",
      "title": "Embargo end date"
    },
    "Dataset_Created": {
      "type": "string",
      "format": "date",
      "title": "Dataset created"
    },
    "Data_Type": {
      "$ref": "#/definitions/optionsDataType",
      "title": "Data type"

    },
    "Creator": {
      "type": "array",
      "minItems": 1,
      "items": {
        "type": "object",
<<<<<<< HEAD
        "additionalProperties": false,
=======
>>>>>>> acbf5798
        "yoda:structure": "subproperties",
        "required": [
          "Name",
          "Affiliation"
        ],
        "properties": {
          "Name": {
            "type": "object",
<<<<<<< HEAD
            "additionalProperties": false,
=======
>>>>>>> acbf5798
            "title": "Creator of datapackage",
            "yoda:structure": "compound",
            "required": [
              "First_Name",
              "Last_Name"
            ],
            "properties": {
              "First_Name": {
                "$ref": "#/definitions/stringNormal",
                "title": "First Name"
              },
              "Last_Name": {
                "$ref": "#/definitions/stringNormal",
                "title": "Last Name"
              }
            }
          },
          "Affiliation": {
            "type": "array",
            "minItems": 1,
            "default": ["Utrecht University"],
            "items": {
              "$ref": "#/definitions/stringNormal",
              "title": "Affiliation",
              "yoda:required": true
            }
          },
          "Person_Identifier": {
            "type": "array",
            "minItems": 1,
            "items": {
              "type": "object",
<<<<<<< HEAD
              "additionalProperties": false,
=======
>>>>>>> acbf5798
              "title": "Person identifier",
              "yoda:structure": "compound",
              "properties": {
                "Name_Identifier_Scheme": {
                  "$ref": "#/definitions/optionsNameIdentifierScheme",
                  "title": "Type"
                },
                "Name_Identifier": {
                  "$ref": "#/definitions/stringNormal",
                  "title": "Identifier"
                }
              },
              "dependencies": {
                "Name_Identifier_Scheme": ["Name_Identifier"],
                "Name_Identifier": ["Name_Identifier_Scheme"]
              }
            }
          }
        }
      }
    },
    "Contributor": {
      "type": "array",
      "minItems": 1,
      "items": {
        "type": "object",
<<<<<<< HEAD
        "additionalProperties": false,
=======
>>>>>>> acbf5798
        "yoda:structure": "subproperties",
        "properties": {
          "Name": {
            "type": "object",
<<<<<<< HEAD
            "additionalProperties": false,
=======
>>>>>>> acbf5798
            "title": "Contributor to datapackage",
            "yoda:structure": "compound",
            "required": [
              "First_Name",
              "Last_Name"
            ],
            "properties": {
              "First_Name": {
                "$ref": "#/definitions/stringNormal",
                "title": "First Name"
              },
              "Last_Name": {
                "$ref": "#/definitions/stringNormal",
                "title": "Last Name"
              }
            }
          },
          "Affiliation": {
            "type": "array",
            "minItems": 1,
            "default": ["Utrecht University"],
            "items": {
              "$ref": "#/definitions/stringNormal",
              "title": "Affiliation",
              "yoda:required": true
            }
          },
          "Person_Identifier": {
            "type": "array",
            "minItems": 1,
            "items": {
              "type": "object",
<<<<<<< HEAD
              "additionalProperties": false,
=======
>>>>>>> acbf5798
              "title": "Person identifier",
              "yoda:structure": "compound",
              "properties": {
                "Name_Identifier_Scheme": {
                  "$ref": "#/definitions/optionsNameIdentifierScheme",
                  "title": "Type"
                },
                "Name_Identifier": {
                  "$ref": "#/definitions/stringNormal",
                  "title": "Identifier"
                }
              },
              "dependencies": {
                "Name_Identifier_Scheme": ["Name_Identifier"],
                "Name_Identifier": ["Name_Identifier_Scheme"]
              }
            }
          }
        }
      }
    },
    "Contact": {
      "type": "array",
      "minItems": 1,
      "items": {
        "type": "object",
<<<<<<< HEAD
        "additionalProperties": false,
=======
>>>>>>> acbf5798
        "yoda:structure": "subproperties",
        "properties": {
          "Name": {
            "type": "object",
<<<<<<< HEAD
            "additionalProperties": false,
=======
>>>>>>> acbf5798
            "title": "Contact person",
            "yoda:structure": "compound",
            "required": [
              "First_Name",
              "Last_Name"
            ],
            "properties": {
              "First_Name": {
                "$ref": "#/definitions/stringNormal",
                "title": "First Name"
              },
              "Last_Name": {
                "$ref": "#/definitions/stringNormal",
                "title": "Last Name"
              }
            }
          },
          "Position": {
            "$ref": "#/definitions/stringNormal",
            "title": "Position"
          },
          "Email": {
            "$ref": "#/definitions/stringNormal",
            "title": "E-mail"
          },
          "Affiliation": {
            "type": "array",
            "minItems": 1,
            "default": ["Utrecht University"],
            "items": {
              "$ref": "#/definitions/stringNormal",
              "title": "Affiliation",
              "yoda:required": true
            }
          },
          "Person_Identifier": {
            "type": "array",
            "minItems": 1,
            "items": {
              "type": "object",
<<<<<<< HEAD
              "additionalProperties": false,
=======
>>>>>>> acbf5798
              "title": "Person identifier",
              "yoda:structure": "compound",
              "properties": {
                "Name_Identifier_Scheme": {
                  "$ref": "#/definitions/optionsNameIdentifierScheme",
                  "title": "Type"
                },
                "Name_Identifier": {
                  "$ref": "#/definitions/stringNormal",
                  "title": "Identifier"
                }
              },
              "dependencies": {
                "Name_Identifier_Scheme": ["Name_Identifier"],
                "Name_Identifier": ["Name_Identifier_Scheme"]
              }
            }
          }
        }
      }
    },
    "License": {
      "$ref": "#/definitions/optionsLicense",
      "title": "License",
      "default": "Creative Commons Attribution 4.0 International Public License"
    },
    "Data_Access_Restriction": {
      "$ref": "#/definitions/optionsDataAccessRestriction",
      "title": "Data package access",
      "default": "Restricted - available upon request"
    }
  }
}<|MERGE_RESOLUTION|>--- conflicted
+++ resolved
@@ -730,33 +730,6 @@
         "Closed"
       ]
     },
-<<<<<<< HEAD
-    "optionsDataType": {
-      "type": "string",
-      "enum": [
-        "Dataset",
-        "Datapaper",
-        "Software",
-        "Text"
-      ],
-      "enumNames": [
-        "Datapackage",
-        "Method",
-        "Software",
-        "Other Document"
-      ]
-    },
-    "optionsDataClassification": {
-      "type": "string",
-      "enum": [
-        "Public",
-        "Basic",
-        "Sensitive",
-        "Critical"
-      ]
-    },
-=======
->>>>>>> acbf5798
     "optionsDataType": {
       "type": "string",
       "enum": [
@@ -1335,13 +1308,9 @@
   },
   "title": "",
   "type": "object",
-<<<<<<< HEAD
   "additionalProperties": false,
   "required": [
     "links",
-=======
-  "required": [
->>>>>>> acbf5798
     "Title",
     "Description",
     "Discipline",
@@ -1367,7 +1336,6 @@
     "Data_Access_Restriction"
   ],
   "properties": {
-<<<<<<< HEAD
     "links": {
         "type": "array",
         "minItems": 1,
@@ -1382,8 +1350,6 @@
             }
         }
     },
-=======
->>>>>>> acbf5798
     "Title": {
       "$ref": "#/definitions/stringNormal",
       "title": "Title"
@@ -1435,10 +1401,7 @@
     },
     "Collected": {
       "type": "object",
-<<<<<<< HEAD
       "additionalProperties": false,
-=======
->>>>>>> acbf5798
       "title": "Collection period",
       "yoda:structure": "compound",
       "properties": {
@@ -1463,18 +1426,12 @@
       "minItems": 1,
       "items": {
         "type": "object",
-<<<<<<< HEAD
         "additionalProperties": false,
-=======
->>>>>>> acbf5798
         "yoda:structure": "subproperties",
         "properties": {
           "geoLocationBox": {
             "type": "object",
-<<<<<<< HEAD
             "additionalProperties": false,
-=======
->>>>>>> acbf5798
             "title": "Geo Location",
             "yoda:structure": "geoLocation",
             "properties": {
@@ -1498,10 +1455,7 @@
           },
           "Description_Temporal": {
             "type": "object",
-<<<<<<< HEAD
             "additionalProperties": false,
-=======
->>>>>>> acbf5798
             "title": "Period covered",
             "yoda:structure": "compound",
             "properties": {
@@ -1615,10 +1569,7 @@
       "minItems": 1,
       "items": {
         "type": "object",
-<<<<<<< HEAD
         "additionalProperties": false,
-=======
->>>>>>> acbf5798
         "yoda:structure": "subproperties",
         "properties": {
           "Relation_Type": {
@@ -1631,10 +1582,7 @@
           },
           "Persistent_Identifier": {
             "type": "object",
-<<<<<<< HEAD
             "additionalProperties": false,
-=======
->>>>>>> acbf5798
             "title": "Persistent identifier",
             "yoda:structure": "compound",
             "properties": {
@@ -1663,10 +1611,7 @@
       "minItems": 1,
       "items": {
         "type": "object",
-<<<<<<< HEAD
         "additionalProperties": false,
-=======
->>>>>>> acbf5798
         "title": "Funding reference",
         "yoda:structure": "subproperties",
         "properties": {
@@ -1725,10 +1670,7 @@
       "minItems": 1,
       "items": {
         "type": "object",
-<<<<<<< HEAD
         "additionalProperties": false,
-=======
->>>>>>> acbf5798
         "yoda:structure": "subproperties",
         "required": [
           "Name",
@@ -1737,10 +1679,7 @@
         "properties": {
           "Name": {
             "type": "object",
-<<<<<<< HEAD
             "additionalProperties": false,
-=======
->>>>>>> acbf5798
             "title": "Creator of datapackage",
             "yoda:structure": "compound",
             "required": [
@@ -1773,10 +1712,7 @@
             "minItems": 1,
             "items": {
               "type": "object",
-<<<<<<< HEAD
               "additionalProperties": false,
-=======
->>>>>>> acbf5798
               "title": "Person identifier",
               "yoda:structure": "compound",
               "properties": {
@@ -1803,18 +1739,12 @@
       "minItems": 1,
       "items": {
         "type": "object",
-<<<<<<< HEAD
         "additionalProperties": false,
-=======
->>>>>>> acbf5798
         "yoda:structure": "subproperties",
         "properties": {
           "Name": {
             "type": "object",
-<<<<<<< HEAD
             "additionalProperties": false,
-=======
->>>>>>> acbf5798
             "title": "Contributor to datapackage",
             "yoda:structure": "compound",
             "required": [
@@ -1847,10 +1777,7 @@
             "minItems": 1,
             "items": {
               "type": "object",
-<<<<<<< HEAD
               "additionalProperties": false,
-=======
->>>>>>> acbf5798
               "title": "Person identifier",
               "yoda:structure": "compound",
               "properties": {
@@ -1877,18 +1804,12 @@
       "minItems": 1,
       "items": {
         "type": "object",
-<<<<<<< HEAD
         "additionalProperties": false,
-=======
->>>>>>> acbf5798
         "yoda:structure": "subproperties",
         "properties": {
           "Name": {
             "type": "object",
-<<<<<<< HEAD
             "additionalProperties": false,
-=======
->>>>>>> acbf5798
             "title": "Contact person",
             "yoda:structure": "compound",
             "required": [
@@ -1929,10 +1850,7 @@
             "minItems": 1,
             "items": {
               "type": "object",
-<<<<<<< HEAD
               "additionalProperties": false,
-=======
->>>>>>> acbf5798
               "title": "Person identifier",
               "yoda:structure": "compound",
               "properties": {
