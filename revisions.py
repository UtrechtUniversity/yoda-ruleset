# -*- coding: utf-8 -*-
"""Functions for revision management."""

__copyright__ = 'Copyright (c) 2019-2023, Utrecht University'
__license__   = 'GPLv3, see LICENSE'

import datetime
import hashlib
import os
import random
import re
import time

import genquery
import irods_types
import psutil

import folder
import groups
from revision_strategies import get_revision_strategy
from revision_utils import calculate_end_of_calendar_day, get_deletion_candidates, get_revision_store_path, revision_cleanup_prefilter
from util import *
from util.spool import get_spool_data, has_spool_data, put_spool_data

__all__ = ['api_revisions_restore',
           'api_revisions_search_on_filename',
           'api_revisions_list',
           'rule_revision_batch',
           'rule_revisions_cleanup_collect',
           'rule_revisions_cleanup_process',
           'rule_revisions_cleanup_scan']


@api.make()
def api_revisions_search_on_filename(ctx, searchString, offset=0, limit=10):
    """Search revisions of a file in a research folder and return list of corresponding revisions.

    :param ctx:          Combined type of a callback and rei struct
    :param searchString: String to search for as part of a file name
    :param offset:       Starting point in total resultset to start fetching
    :param limit:        Max size of the resultset to be returned

    :returns: Paginated revision search result
    """
    zone = user.zone(ctx)

    revisions = []
    dict_org_paths = {}
    multiple_counted = 0

    # Return nothing if search string is empty.
    if len(searchString) == 0:
        return {'total': 0,
                'items': revisions}

    originalDataNameKey = constants.UUORGMETADATAPREFIX + 'original_data_name'
    originalPathKey = constants.UUORGMETADATAPREFIX + 'original_path'

    startpath = '/' + zone + constants.UUREVISIONCOLLECTION

    qdata = genquery.Query(ctx, ['COLL_NAME', 'META_DATA_ATTR_VALUE'],
                           "META_DATA_ATTR_NAME = '" + originalPathKey + "' "
                           "AND META_DATA_ATTR_VALUE like '/" + zone + "/home/%" + searchString + "%' "
                           "AND COLL_NAME like '" + startpath + "%' ",
                           offset=offset, limit=limit, output=genquery.AS_DICT)

    # step through results and enrich with wanted data
    for rev in list(qdata):
        rev_data = {}
        rev_data['main_revision_coll'] = rev['COLL_NAME']
        rev_data['main_original_dataname'] = pathutil.basename(rev['META_DATA_ATTR_VALUE'])
        rev_data['original_path'] = rev['META_DATA_ATTR_VALUE']
        # strip off data object name
        rev_data['collection_exists'] = collection.exists(ctx, '/'.join(rev_data['original_path'].split(os.path.sep)[:-1]))
        # strip off /zone/home/
        rev_data['original_coll_name'] = '/'.join(rev_data['original_path'].split(os.path.sep)[3:])

        iter = genquery.row_iterator(
            "DATA_ID",
            "COLL_NAME = '" + rev_data['main_revision_coll'] + "' "
            "AND META_DATA_ATTR_NAME = '" + originalDataNameKey + "' "
            "AND META_DATA_ATTR_VALUE = '" + rev_data['main_original_dataname'] + "' ",  # *originalDataName
            genquery.AS_DICT, ctx)

        for row in iter:
            # Data is collected on the basis of ORG_COLL_NAME, duplicates can be present
            try:
                # This is a double entry and has to be corrected in the total returned to the frontend
                detail = dict_org_paths[rev_data['original_coll_name']]
                total = detail[0] + 1
                dict_org_paths[rev_data['original_coll_name']] = [total, detail[1], detail[2]]
                # Increment correction as the main total is based on the first query.
                # This however can have multiple entries which require correction
                multiple_counted += 1
            except KeyError:
                # [count, collect-exists, data-name]
                dict_org_paths[rev_data['original_coll_name']] = [1, rev_data['collection_exists'], rev['META_DATA_ATTR_VALUE']]

    # Create a list from collected data in dict_org_paths.
    for key, value in dict_org_paths.items():
        revisions.append({'main_original_dataname': value[2],
                          'collection_exists': value[1],
                          'original_coll_name': key,
                          'revision_count': value[0]})

    # Alas an extra genquery.Query is required to get the total number of rows
    qtotalrows = genquery.Query(ctx, ['COLL_NAME', 'META_DATA_ATTR_VALUE'],
                                "META_DATA_ATTR_NAME = '" + originalPathKey + "' "
                                "AND META_DATA_ATTR_VALUE like '/" + zone + "/home/%" + searchString + "%' "
                                "AND COLL_NAME like '" + startpath + "%' ",
                                offset=0, limit=None, output=genquery.AS_DICT)

    # qtotalrows.total_rows() moet worden verminderd met het aantal ontdubbelde entries
    return {'total': qtotalrows.total_rows() - multiple_counted,
            'items': revisions}


@api.make()
def api_revisions_list(ctx, path):
    """Get list revisions of a file in a research folder.

    :param ctx:  Combined type of a callback and rei struct
    :param path: Path to data object to find revisions for

    :returns: List revisions of a file in a research folder
    """
    originalPathKey = ''
    startpath = ''

    zone = user.zone(ctx)

    revisions = []
    originalPathKey = constants.UUORGMETADATAPREFIX + 'original_path'
    startpath = '/' + zone + constants.UUREVISIONCOLLECTION

    iter = genquery.row_iterator(
        "DATA_ID, COLL_NAME, order(DATA_NAME)",
        "META_DATA_ATTR_NAME = '" + originalPathKey + "' "
        "AND META_DATA_ATTR_VALUE = '" + path + "' "
        "AND COLL_NAME like '" + startpath + "%' ",
        genquery.AS_LIST, ctx
    )

    for row in iter:
        iter2 = genquery.row_iterator(
            "META_DATA_ATTR_NAME, META_DATA_ATTR_VALUE ",
            "DATA_ID = '" + row[0] + "' ",
            genquery.AS_LIST, ctx
        )

        meta_data = {"data_id": row[0]}
        for row2 in iter2:
            meta_data[row2[0]] = row2[1]

        meta_data["dezoned_coll_name"] = '/' + '/'.join(meta_data["org_original_coll_name"].split(os.path.sep)[3:])

        meta_data["org_original_modify_time"] = time.strftime('%Y/%m/%d %H:%M:%S',
                                                              time.localtime(int(meta_data["org_original_modify_time"])))

        revisions.append(meta_data)

    return {"revisions": revisions}


@api.make()
def api_revisions_restore(ctx, revision_id, overwrite, coll_target, new_filename):
    """Copy selected revision to target collection with given name.

    :param ctx:          Combined type of a callback and rei struct
    :param revision_id:  Data id of the revision to be restored
    :param overwrite:    Overwrite indication from front end {restore_no_overwrite, restore_overwrite, restore_next_to}
    :param coll_target:  Target collection to place the file
    :param new_filename: New file name as entered by user (in case of duplicate)

    :returns: API status
    """
    # New file name should not contain '\\' or '/'
    if '/' in new_filename or '\\' in new_filename:
        return api.Error('invalid_filename', 'It is not allowed to use slashes in a filename')

    target_group_name = coll_target.split('/')[3]
    if target_group_name.startswith('vault-'):
        return api.Error('not_allowed', 'It is not allowed to store file in the vault')

    # Check existence of target_coll
    if not collection.exists(ctx, coll_target):
        return api.Error('invalid_target', 'The target collection does not exist or is not accessible for you')

    user_full_name = user.full_name(ctx)

    # Target collection write access?
    if groups.user_role(ctx, user_full_name, target_group_name) in ['none', 'reader']:
        return api.Error('not_allowed', 'You are not allowed to write in the selected collection')

    # Target_coll locked?
    if folder.is_locked(ctx, coll_target):
        return api.Error('not_allowed', 'The target collection is locked and therefore this revision cannot be written to the indicated collection')

    # Read access in org collection?
    # Find actual revision inf on revision_id
    originalPathKey = constants.UUORGMETADATAPREFIX + 'original_path'
    original_path   = ''
    source_path     = ''
    coll_origin     = ''
    filename_origin = ''
    iter = genquery.row_iterator(
        "DATA_NAME, COLL_NAME, META_DATA_ATTR_VALUE",
        "DATA_ID = '" + revision_id + "' "
        " AND META_DATA_ATTR_NAME = '" + originalPathKey + "' ",
        genquery.AS_LIST, ctx
    )

    for row in iter:
        coll_origin = row[1]
        filename_origin = row[0]
        original_path = row[2]

    origin_group_name = original_path.split('/')[3]

    if groups.user_role(ctx, user_full_name, origin_group_name) in ['none']:
        return api.Error('not_allowed', 'You are not allowed to view the information from this group {}'.format(origin_group_name))

    source_path = coll_origin + "/"  + filename_origin

    if source_path == '':
        return api.Error('invalid_revision', 'The indicated revision does not exist')

    if overwrite in ["restore_no_overwrite", "restore_next_to"]:
        if data_object.exists(ctx, coll_target + '/' + new_filename):
            return api.Error('duplicate_file', 'The file is already present at the indicated location')

    elif overwrite in ["restore_overwrite"]:
        pass

    else:
        return api.Error('invalid_action', 'Unknown requested action: {}'.format(overwrite))

    # Allowed to restore revision
    # Start actual restoration of the revision
    try:
        # Workaround the PREP deadlock issue: Restrict threads to 1.
        ofFlags = 'forceFlag=++++numThreads=1'
        msi.data_obj_copy(ctx, source_path, coll_target + '/' + new_filename, ofFlags, irods_types.BytesBuf())
    except msi.Error as e:
        return api.Error('copy_failed', 'The file could not be copied', str(e))

    return api.Result.ok()


def resource_modified_post_revision(ctx, resource, zone, path):
    """Create revisions on file modifications.

    This policy should trigger whenever a new file is added or modified
    in the workspace of a Research team. This should be done asynchronously.
    Triggered from instance specific rulesets.

    :param ctx:      Combined type of a callback and rei struct
    :param resource: The resource where the original is written to
    :param zone:     Zone where the original can be found
    :param path:     Path of the original
    """
    # Only create revisions for research space
    if path.startswith("/{}/home/{}".format(zone, constants.IIGROUPPREFIX)):
        if not pathutil.basename(path) in constants.UUBLOCKLIST:
            # Mark data object for batch revision by setting 'org_revision_scheduled' metadata.
            try:
                # Give rods 'own' access so that they can remove the AVU.
                msi.set_acl(ctx, "default", "own", "rods#{}".format(zone), path)

                # Add random identifier for revision balancing purposes.
                msi.add_avu(ctx, '-d', path, constants.UUORGMETADATAPREFIX + "revision_scheduled", resource + ',' + str(random.randint(1, 64)), "")
            except msi.Error as e:
                # iRODS error for CAT_UNKNOWN_FILE can be ignored.
                if str(e).find("-817000") == -1:
                    error_status = re.search("status \[(.*?)\]", str(e))
                    log.write(ctx, "Schedule revision of data object {} failed with error {}".format(path, error_status.group(1)))
                else:
                    pass


@rule.make()
def rule_revision_batch(ctx, verbose, balance_id_min, balance_id_max, batch_size_limit, dry_run='0'):
    """Scheduled revision creation batch job.

    Creates revisions for all data objects (in research space) marked with 'org_revision_scheduled' metadata.

    For load balancing purposes each data object has been randomly assigned a number (balance_id) between 1-64.
    To enable efficient parallel batch processing, each batch job gets assigned a range of numbers. For instance 1-32.
    The corresponding job will only process data objects with a balance id within the range.

    :param ctx:              Combined type of a callback and rei struct
    :param verbose:          Whether to log verbose messages for troubleshooting ('1': yes, anything else: no)
    :param balance_id_min:   Minimum balance id for batch jobs (value 1-64)
    :param balance_id_max:   Maximum balance id for batch jobs (value 1-64)
    :param batch_size_limit: Maximum number of items to be processed within one batch
    :param dry_run:          When '1' do not actually create revisions, only log what would have been created
    """
    count         = 0
    count_ok      = 0
    count_ignored = 0
    print_verbose = (verbose == '1')
    no_action     = (dry_run == '1')

    attr = constants.UUORGMETADATAPREFIX + "revision_scheduled"
    errorattr = constants.UUORGMETADATAPREFIX + "revision_failed"

    # Stop further execution if admin has blocked revision process.
    if is_revision_blocked_by_admin(ctx):
        log.write(ctx, "Batch revision job is stopped")
    else:
        log.write(ctx, "Batch revision job started - balance id: {}-{}".format(balance_id_min, balance_id_max))

        minimum_timestamp = int(time.time() - config.async_revision_delay_time)

        # Get list of up to batch size limit of data objects (in research space) scheduled for revision, taking into account
        # modification time.
        log.write(ctx, "verbose = {}".format(verbose))
        if verbose:
            log.write(ctx, "async_revision_delay_time = {} seconds".format(config.async_revision_delay_time))
            log.write(ctx, "max_rss = {} bytes".format(config.async_revision_max_rss))
            log.write(ctx, "dry_run = {}".format(dry_run))
            show_memory_usage(ctx)

        iter = list(genquery.Query(ctx,
                    ['ORDER(DATA_ID)', 'COLL_NAME', 'DATA_NAME', 'META_DATA_ATTR_VALUE'],
                    "META_DATA_ATTR_NAME = '{}' AND COLL_NAME like '/{}/home/{}%' AND DATA_MODIFY_TIME n<= '{}'".format(
                        attr,
                        user.zone(ctx),
                        constants.IIGROUPPREFIX,
                        minimum_timestamp),
                    offset=0, limit=int(batch_size_limit), output=genquery.AS_LIST))
        for row in iter:
            # Stop further execution if admin has blocked revision process.
            if is_revision_blocked_by_admin(ctx):
                log.write(ctx, "Batch revision job is stopped")
                break

            # Check current memory usage and stop if it is above the limit.
            if memory_limit_exceeded(config.async_revision_max_rss):
                show_memory_usage(ctx)
                log.write(ctx, "Memory used is now above specified limit of {} bytes, stopping further processing".format(config.async_revision_max_rss))
                break

            # Perform scheduled revision creation for one data object.
            data_id = row[0]
            path    = row[1] + "/" + row[2]

            # Metadata value contains resc and balace id for load balancing purposes.
            info = row[3].split(',')
            if len(info) == 2:
                resc = info[0]
                balance_id = int(info[1])
            else:
                # Backwards compatibility with revision metadata created in v1.8 or earlier.
                resc = row[3]
                # Determine a balance_id for this dataobject based on its path.
                # This will determine whether this dataobject will be taken into account in this job/range or another that is running parallel
                balance_id = int(hashlib.md5(path.encode('utf-8')).hexdigest(), 16) % 64 + 1

            # Check whether balance id is within the range for this job.
            if balance_id < int(balance_id_min) or balance_id > int(balance_id_max):
                # Skip this one and go to the next data object for revision creation.
                continue

            # For getting the total count only the data objects within the wanted range
            count += 1

            # "No action" is meant for easier memory usage debugging.
            if no_action:
                show_memory_usage(ctx)
                log.write(ctx, "Skipping creating revision (dry_run): would have created revision for {} on resc {}".format(path, resc))
                continue

            if print_verbose:
                log.write(ctx, "Batch revision: creating revision for {} on resc {}".format(path, resc))

            revision_created = revision_create(ctx, resc, data_id, constants.UUMAXREVISIONSIZE, verbose)

            # Remove revision_scheduled flag no matter if it succeeded or not.
            # rods should have been given own access via policy to allow AVU
            # changes.
            if print_verbose:
                log.write(ctx, "Batch revision: removing AVU for {}".format(path))

            # try removing attr/resc meta data
            avu_deleted = False
            try:
                avu.rmw_from_data(ctx, path, attr, "%")  # use wildcard cause rm_from_data causes problems
                avu_deleted = True
            except Exception:
                avu_deleted = False

            # try removing attr/resc meta data again with other ACL's
            if not avu_deleted:
                try:
                    # The object's ACLs may have changed.
                    # Force the ACL and try one more time.
                    msi.sudo_obj_acl_set(ctx, "", "own", user.full_name(ctx), path, "")
                    avu.rmw_from_data(ctx, path, attr, "%")  # use wildcard cause rm_from_data causes problems
                except Exception:
                    log.write(ctx, "ERROR - Scheduled revision creation of <{}>: could not remove schedule flag".format(path))

            # now back to the created revision
            if revision_created:
                log.write(ctx, "Revision created for {}".format(path))
                count_ok += 1
                # Revision creation OK. Remove any existing error indication attribute.
                iter2 = genquery.row_iterator(
                    "DATA_NAME",
                    "DATA_ID = '{}' AND META_DATA_ATTR_NAME  = '{}' AND META_DATA_ATTR_VALUE = 'true'".format(data_id, errorattr),
                    genquery.AS_LIST, ctx
                )
                for row2 in iter2:
                    # Only try to remove it if we know for sure it exists,
                    # otherwise we get useless errors in the log.
                    avu.rmw_from_data(ctx, path, errorattr, "%")
                    # all items removed in one go -> so break from this loop through each individual item
                    break
            else:
                count_ignored += 1
                log.write(ctx, "ERROR - Scheduled revision creation of <{}> failed".format(path))
                avu.set_on_data(ctx, path, errorattr, "true")

        if print_verbose:
            show_memory_usage(ctx)

        # Total revision process completed
        log.write(ctx, "Batch revision job finished. {}/{} objects processed successfully. ".format(count_ok, count))
        log.write(ctx, "Batch revision job ignored {} data objects in research area, excluding data objects postponed because of delay time.".format(count_ignored))


def is_revision_blocked_by_admin(ctx):
    """Admin can put the revision process on a hold by adding a file called 'stop_revisions' in collection /yoda/flags.

    :param ctx: Combined type of a callback and rei struct

    :returns: Boolean indicating if admin put revisions on hold.
    """
    zone = user.zone(ctx)
    path = "/{}/yoda/flags/stop_revisions".format(zone)
    return collection.exists(ctx, path)


def revision_create(ctx, resource, data_id, max_size, verbose):
    """Create a revision of a dataobject in a revision folder.

    :param ctx:      Combined type of a callback and rei struct
    :param resource: Resource to retrieve original from
    :param data_id:  Data id of data object to create a revision for
    :param max_size: Max size of files in bytes
    :param verbose:	 Whether to print messages for troubleshooting to log (1: yes, 0: no)

    :returns: True / False as an indication whether a revision was successfully created
    """
    revision_created = False
    print_verbose = verbose
    found = False

    iter = genquery.row_iterator(
        "DATA_ID, DATA_MODIFY_TIME, DATA_OWNER_NAME, DATA_SIZE, COLL_ID, DATA_RESC_HIER, DATA_NAME, COLL_NAME",
        "DATA_ID = '{}' AND DATA_RESC_HIER like '{}%'".format(data_id, resource),
        genquery.AS_LIST, ctx
    )
    for row in iter:
        data_id = row[0]
        modify_time = row[1]
        data_size = row[3]
        coll_id = row[4]
        data_owner = row[2]
        basename = row[6]
        parent = row[7]
        found = True
        break

    if not found:
<<<<<<< HEAD
        log.write(ctx, "Data object with id <{}> was not found".format(data_id))
        return ""
=======
        log.write(ctx, "Data object <{}> was not found or path was collection".format(path))
        return False
>>>>>>> e2ec178c

    if int(data_size) > max_size:
        log.write(ctx, "Files larger than {} bytes cannot store revisions".format(max_size))
        return False

    path = '{}/{}'.format(parent, basename)

    groups = list(genquery.row_iterator(
        "USER_NAME, USER_ZONE",
        "DATA_ID = '" + data_id + "' AND USER_TYPE = 'rodsgroup' AND DATA_ACCESS_NAME = 'own'",
        genquery.AS_LIST, ctx
    ))

    if len(groups) == 1:
        (group_name, user_zone) = groups[0]
    elif len(groups) == 0:
        log.write(ctx, "Cannot find owner of data object <{}>. It may have been removed. Skipping.".format(path))
        return False
    else:
        log.write(ctx, "Cannot find unique owner of data object <{}>. Skipping.".format(path))
        return False

    # All revisions are stored in a group with the same name as the research group in a system collection
    # When this collection is missing, no revisions will be created. When the group manager is used to
    # create new research groups, the revision collection will be created as well.
    revision_store = os.path.join(get_revision_store_path(ctx, user.zone(ctx)), group_name)

    if collection.exists(ctx, revision_store):
        # Allow rodsadmin to create subcollections.
        msi.set_acl(ctx, "default", "admin:own", "rods#{}".format(user.zone(ctx)), revision_store)

        # generate a timestamp in iso8601 format to append to the filename of the revised file.
        # 2019-09-07T15:50-04:00
        iso8601 = datetime.datetime.now().replace(microsecond=0).isoformat()

        rev_filename = basename + "_" + iso8601 + data_owner
        rev_coll = revision_store + "/" + coll_id

        read_access = msi.check_access(ctx, path, 'read_object', irods_types.BytesBuf())['arguments'][2]
        if read_access != b'\x01':
            try:
                msi.set_acl(ctx, "default", "read", "rods#{}".format(user.zone(ctx)), path)
            except msi.Error:
                return False

        if collection.exists(ctx, rev_coll):
            # Rods may not have own access yet.
            msi.set_acl(ctx, "default", "own", "rods#{}".format(user.zone(ctx)), rev_coll)
        else:
            # Inheritance is enabled - ACLs are already good.
            # (rods and the research group both have own)
            try:
                msi.coll_create(ctx, rev_coll, '1', irods_types.BytesBuf())
            except error.UUError:
                log.write(ctx, "ERROR - Failed to create staging area at <{}>".format(rev_coll))
                return False

        rev_path = rev_coll + "/" + rev_filename

        if print_verbose:
            log.write(ctx, "Creating revision {} -> {}".format(path, rev_path))

        # actual copying to revision store
        try:
            # Workaround the PREP deadlock issue: Restrict threads to 1.
            ofFlags = 'forceFlag=++++numThreads=1'
            msi.data_obj_copy(ctx, path, rev_path, ofFlags, irods_types.BytesBuf())

            revision_created = True

            # Add original metadata to revision data object.
            avu.set_on_data(ctx, rev_path, constants.UUORGMETADATAPREFIX + "original_data_id", data_id)
            avu.set_on_data(ctx, rev_path, constants.UUORGMETADATAPREFIX + "original_path", path)
            avu.set_on_data(ctx, rev_path, constants.UUORGMETADATAPREFIX + "original_coll_name", parent)
            avu.set_on_data(ctx, rev_path, constants.UUORGMETADATAPREFIX + "original_data_name", basename)
            avu.set_on_data(ctx, rev_path, constants.UUORGMETADATAPREFIX + "original_data_owner_name", data_owner)
            avu.set_on_data(ctx, rev_path, constants.UUORGMETADATAPREFIX + "original_coll_id", coll_id)
            avu.set_on_data(ctx, rev_path, constants.UUORGMETADATAPREFIX + "original_modify_time", modify_time)
            avu.set_on_data(ctx, rev_path, constants.UUORGMETADATAPREFIX + "original_group_name", group_name)
            avu.set_on_data(ctx, rev_path, constants.UUORGMETADATAPREFIX + "original_filesize", data_size)
        except msi.Error as e:
            log.write(ctx, 'ERROR - The file could not be copied: {}'.format(str(e)))

    return revision_created


<<<<<<< HEAD
@rule.make(inputs=list(range(2)), outputs=list(range(2, 3)))
def rule_revisions_clean_up(ctx, bucketcase, endOfCalendarDay):
    """Step through entire revision store and apply the chosen bucket strategy.
=======
def revision_cleanup_scan_revision_objects(ctx, revision_list, verbose_mode):
    """Obtain information about all revisions.
>>>>>>> e2ec178c

    :param ctx: Combined type of a callback and rei struct
    :param revision_list: List of revision data object IDs
    :param verbose_mode: Whether to print additional information for troubleshooting (boolean)

    :returns:   Nested list, where the outer list represents revisioned data objects,
                and the inner list represents revisions for that data object.
                Each revision is represented by a list of length three (revision ID,
                modification epoch time, revision path)
    """
    QUERY_BATCH_SIZE = 100
    ORIGINAL_PATH_ATTRIBUTE = constants.UUORGMETADATAPREFIX + 'original_path'
    ORIGINAL_MODIFY_TIME_ATTRIBUTE = constants.UUORGMETADATAPREFIX + 'original_modify_time'

    revision_store = get_revision_store_path(ctx, user.zone(ctx))

    ids = list(revision_list)
    path_dict = {}
    rev_dict = {}

    while len(ids) > 0:
        batch_ids = ids[:QUERY_BATCH_SIZE]
        batch_id_string = "({})".format(",".join(map(lambda e: "'{}'".format(e), batch_ids)))
        ids = ids[QUERY_BATCH_SIZE:]

        # first, get original_path and ids for every revision
        original_paths = genquery.row_iterator(
            "order(META_DATA_ATTR_VALUE), order_desc(DATA_ID)",
            "META_DATA_ATTR_NAME = '" + ORIGINAL_PATH_ATTRIBUTE + "'"
            " AND COLL_NAME like '" + revision_store + "/%' AND DATA_ID IN " + batch_id_string,
            genquery.AS_LIST, ctx)

        for row in original_paths:
            original_path = row[0]
            revision_id = row[1]
            if original_path in path_dict:
                path_dict[original_path].append(revision_id)
            else:
                path_dict[original_path] = [revision_id]

        # second, get id, path and modify time for every revision
        modify_times = genquery.row_iterator(
            "DATA_ID, COLL_NAME, DATA_NAME, META_DATA_ATTR_VALUE",
            "META_DATA_ATTR_NAME = '" + ORIGINAL_MODIFY_TIME_ATTRIBUTE + "'"
            " AND COLL_NAME like '" + revision_store + "/%' AND DATA_ID IN " + batch_id_string,
            genquery.AS_LIST, ctx
        )

        for row in modify_times:
            revision_id = row[0]
            path = row[1] + "/" + row[2]
            modify_time = row[3]
            rev_dict[revision_id] = [int(revision_id), int(modify_time), path]

    # collate revision info
    revisions_info = []
    for revisions in path_dict.values():
        revision_list = []
        for revision_id in revisions:
            if revision_id in rev_dict:
                revision_list.append(rev_dict[revision_id])
        revisions_info.append(revision_list)
    return revisions_info


def get_all_revision_data_ids(ctx):
    """"Returns all data IDs of revision data objects

        :param ctx:  Combined type of a callback and rei struct

        :yields: iterator of 2-tupels containing collection and data object IDs
    """
    revision_store = get_revision_store_path(ctx, user.zone(ctx))

    revision_objects = genquery.row_iterator(
        "order_desc(COLL_ID), DATA_ID",
        "META_DATA_ATTR_NAME = '" + constants.UUORGMETADATAPREFIX + 'original_path' + "'"
        " AND COLL_NAME like '" + revision_store + "/%'",
        genquery.AS_LIST, ctx)

    for row in revision_objects:
        yield (row[0], row[1])


def _update_revision_store_acls(ctx):
    """Sets the revision store ACL to grant present rodsadmin user access

       :param ctx: Combined type of a callback and rei struct

       :raises Exception: if current user is not a rodsadmin
    """
    revision_store = get_revision_store_path(ctx, user.zone(ctx))
    if user.user_type(ctx) == 'rodsadmin':
        msi.set_acl(ctx, "recursive", "admin:own", user.full_name(ctx), revision_store)
        msi.set_acl(ctx, "recursive", "inherit", user.full_name(ctx), revision_store)
    else:
        raise Exception("Cannot update revision store ACLs, because present user is not rodsadmin.")


@rule.make(inputs=[0], outputs=[1])
def rule_revisions_cleanup_collect(ctx, target_batch_size):
    """Collect a list of revision data object IDs and puts them in the spool system for processing
       by the revision cleanup scan job.

       :param ctx:               Combined type of a callback and rei struct
       :param target_batch_size: Number of revisions to aim for in one batch. The real batch size can be
                                 more, because all revision objects in one collection are always in the
                                 same batch.

       :returns:                 Status

       :raises Exception:       If rule is executed by non-rodsadmin user
    """
    if user.user_type(ctx) != 'rodsadmin':
        raise Exception("The revision cleanup jobs can only be started by a rodsadmin user.")

    if has_spool_data(constants.PROC_REVISION_CLEANUP_SCAN):
        return "Existing revision cleanup scan spool data present. Not adding new revision cleanup data."

    log.write(ctx, "Starting revision cleanup collect process.")

    target_batch_size = int(target_batch_size)
    ingest_state = {
        "batch": [],
        "current_coll": None,
        "objects_for_current_coll": []
    }
    number_revisions = 0

    def ingest_new_data_id(ctx, coll_id, data_id, ingest_state, target_batch_size):
        """Read data object. Store it in ingest state as long as its collection ID is the same as
           the previous one, so that all data objects in the same collection are
           part of the same batch.

           If the new data object has a different collection ID from the previous
           ones, flush previously collected data objects to the batch buffer, and if
           needed from there to the spool queue.

           :param ctx:               combined type of a callback and rei struct
           :param coll_id:           collection ID
           :param data_id:           data object ID
           :param ingest_state:      ingest state dictionary
           :param target_batch_size: target batch size
        """
        if coll_id == ingest_state["current_coll"]:
            ingest_state["objects_for_current_coll"].append(data_id)
        else:
            if (len(ingest_state["batch"]) > 0
                    and len(ingest_state["batch"]) + len(ingest_state["objects_for_current_coll"]) >= target_batch_size):
                put_spool_data(constants.PROC_REVISION_CLEANUP_SCAN, [ingest_state["batch"]])
                ingest_state["batch"] = []

            ingest_state["batch"].extend(ingest_state["objects_for_current_coll"])
            ingest_state["objects_for_current_coll"] = [data_id]
            ingest_state["current_coll"] = coll_id

            if len(ingest_state["batch"]) >= target_batch_size:
                log.write(ctx, "Flush batch 2 " + str(ingest_state["batch"]))
                put_spool_data(constants.PROC_REVISION_CLEANUP_SCAN, [ingest_state["batch"]])
                ingest_state["batch"] = []

    for (coll_id, data_id) in get_all_revision_data_ids(ctx):
        number_revisions += 1
        ingest_new_data_id(ctx, coll_id, data_id, ingest_state, target_batch_size)

    if (len(ingest_state["batch"]) > 0
            and len(ingest_state["batch"]) + len(ingest_state["objects_for_current_coll"]) >= target_batch_size):
        put_spool_data(constants.PROC_REVISION_CLEANUP_SCAN, [ingest_state["batch"]])
        ingest_state["batch"] = []

    ingest_state["batch"].extend(ingest_state["objects_for_current_coll"])
    if len(ingest_state["batch"]) > 0:
        put_spool_data(constants.PROC_REVISION_CLEANUP_SCAN, [ingest_state["batch"]])

    log.write(ctx, "Collected {} revisions for revision cleanup scanning.".format(number_revisions))
    return "Revision data has been spooled for scanning"


@rule.make(inputs=[0, 1], outputs=[2])
def rule_revisions_cleanup_scan(ctx, revision_strategy_name, verbose_flag):
    """Collect revision data and put it in the spool system for processing by the revision cleanup
       scan jobs

       :param ctx:                    Combined type of a callback and rei struct
       :param revision_strategy_name: Select a revision strategy based on a string ('A', 'B', 'Simple'). See
                                      https://github.com/UtrechtUniversity/yoda/blob/development/docs/design/processes/revisions.md
                                      for an explanation.
       :param verbose_flag:           "1" if rule needs to print additional information for troubleshooting, else "0"

       :returns:                Status

       :raises Exception:       If rule is executed by non-rodsadmin user
    """
    if user.user_type(ctx) != 'rodsadmin':
        raise Exception("The revision cleanup jobs can only be started by a rodsadmin user.")

    log.write(ctx, 'Revision cleanup scan job starting.')
    verbose = verbose_flag == "1"
    revisions_list = get_spool_data(constants.PROC_REVISION_CLEANUP_SCAN)

    if revisions_list is None:
        log.write(ctx, 'Revision cleanup scan job stopping - no more spooled revision scan data.')
        return "No more revision cleanup data"

    if verbose:
        log.write(ctx, "Number of revisions to scan: " + str(len(revisions_list)))
        log.write(ctx, "Scanning revisions: " + str(revisions_list))

    revision_data = revision_cleanup_scan_revision_objects(ctx, revisions_list, verbose)
    prefiltered_revision_data = revision_cleanup_prefilter(ctx, revision_data, revision_strategy_name, verbose)
    output_data_size = len(prefiltered_revision_data)
    if output_data_size > 0:
        if verbose:
            log.write(ctx, "Revision cleanup job scan spooling {} objects for processing.".format(str(output_data_size)))
        put_spool_data(constants.PROC_REVISION_CLEANUP, [prefiltered_revision_data])
    else:
        if verbose:
            log.write(ctx, "Revision cleanup job scan - all data has been processed in prefilter stage. Processing not needed.")

    log.write(ctx, 'Revision cleanup scan job finished.')
    return 'Revision store cleanup scan job completed'


@rule.make(inputs=[0, 1, 2], outputs=[3])
def rule_revisions_cleanup_process(ctx, revision_strategy_name, endOfCalendarDay, verbose_flag):
    """Applies the selected revision strategy to a batch of spooled revision data

    :param ctx:                    Combined type of a callback and rei struct
    :param revision_strategy_name: Select a revision strategy based on a string ('A', 'B', 'Simple'). See
                                   https://github.com/UtrechtUniversity/yoda/blob/development/docs/design/processes/revisions.md
                                   for an explanation.
    :param endOfCalendarDay:       If zero, system will determine end of current day in seconds since epoch (1970-01-01 00:00 UTC)
    :param verbose_flag:           "1" if rule needs to print additional information for troubleshooting, else "0"

    :returns: String with status of cleanup

    :raises Exception:       If rule is executed by non-rodsadmin user
    """

    if user.user_type(ctx) != 'rodsadmin':
        raise Exception("The revision cleanup jobs can only be started by a rodsadmin user.")

    log.write(ctx, 'Revision cleanup job processing starting.')
    verbose = verbose_flag == "1"
    _update_revision_store_acls(ctx)
    revisions_list = get_spool_data(constants.PROC_REVISION_CLEANUP)

    if revisions_list is None:
        log.write(ctx, 'Revision cleanup processing job stopping - no more spooled revision data.')
        return "No more revision cleanup data"

    end_of_calendar_day = int(endOfCalendarDay)
    if end_of_calendar_day == 0:
        end_of_calendar_day = calculate_end_of_calendar_day(ctx)

    revision_strategy = get_revision_strategy(revision_strategy_name)

    # Statistics
    num_candidates = 0
    num_errors = 0

    for revisions in revisions_list:
        if verbose:
            log.write(ctx, 'Processing revisions {} ...'.format(str(revisions)))
        # Process the original path conform the bucket settings
        candidates = get_deletion_candidates(ctx, revision_strategy, revisions, end_of_calendar_day, verbose)
        num_candidates += len(candidates)

        # Create lookup table for revision paths if needed
        if len(candidates) > 0:
            rev_paths = {r[0]: r[2] for r in revisions}

        if verbose:
            log.write(ctx, 'Candidates to be removed: {} ...'.format(str(candidates)))

        # Delete the revisions that were found being obsolete
        for revision_id in candidates:
            rev_path = rev_paths[revision_id]
            if verbose:
                log.write(ctx, 'Removing candidate: {} ...'.format(str(revision_id)))
            if not revision_remove(ctx, revision_id, rev_path):
                num_errors += 1

    log.write(ctx, 'Revision cleanup processing job completed - {} candidates for {} versioned data objects ({} successful / {} errors).'.format(
        str(num_candidates),
        str(len(revisions_list)),
        str(num_candidates - num_errors),
        str(num_errors)))
    return 'Revision store cleanup processing job completed'


def revision_remove(ctx, revision_id, revision_path):
    """Remove a revision from the revision store.

    Called by revision-cleanup.r cronjob.

    :param ctx:           Combined type of a callback and rei struct
    :param revision_id:   DATA_ID of the revision to remove
    :param revision_path: Path of the revision to remove

    :returns: Boolean indicating if revision was removed
    """
    revision_prefix = get_revision_store_path(ctx, user.zone(ctx), trailing_slash=True)
    if not revision_path.startswith(revision_prefix):
        log.write(ctx, "ERROR - sanity check fail when removing revision <{}>: <{}>".format(
            revision_id,
            revision_path))
        return False

    try:
        msi.data_obj_unlink(ctx, revision_path, irods_types.BytesBuf())
        return True
    except msi.Error as e:
        log.write(ctx, "ERROR - could not remove revision <{}>: <{}> ({}).".format(
            revision_id,
            revision_path,
            str(e)))
        return False

    log.write(ctx, "ERROR - Revision ID <{}> not found or permission denied.".format(revision_id))
    return False


def memory_rss_usage():
    """
    The RSS (resident) memory size in bytes for the current process.
    """
    p = psutil.Process()
    return p.memory_info().rss


def show_memory_usage(ctx):
    """
    For debug purposes show the current RSS usage.
    """
    log.write(ctx, "current RSS usage: {} bytes".format(memory_rss_usage()))


def memory_limit_exceeded(rss_limit):
    """
    True when a limit other than 0 was specified and memory usage is currently
    above this limit. Otherwise False.

    :param rss_limit: Max memory usage in bytes

    :returns: Boolean indicating if memory limited exceeded
    """
    rss_limit = int(rss_limit)
    return rss_limit and memory_rss_usage() > rss_limit<|MERGE_RESOLUTION|>--- conflicted
+++ resolved
@@ -1,7 +1,7 @@
 # -*- coding: utf-8 -*-
 """Functions for revision management."""
 
-__copyright__ = 'Copyright (c) 2019-2023, Utrecht University'
+__copyright__ = 'Copyright (c) 2019-2024, Utrecht University'
 __license__   = 'GPLv3, see LICENSE'
 
 import datetime
@@ -472,20 +472,15 @@
         found = True
         break
 
+    path = '{}/{}'.format(parent, basename)
+
     if not found:
-<<<<<<< HEAD
-        log.write(ctx, "Data object with id <{}> was not found".format(data_id))
-        return ""
-=======
         log.write(ctx, "Data object <{}> was not found or path was collection".format(path))
         return False
->>>>>>> e2ec178c
 
     if int(data_size) > max_size:
         log.write(ctx, "Files larger than {} bytes cannot store revisions".format(max_size))
         return False
-
-    path = '{}/{}'.format(parent, basename)
 
     groups = list(genquery.row_iterator(
         "USER_NAME, USER_ZONE",
@@ -518,7 +513,7 @@
         rev_filename = basename + "_" + iso8601 + data_owner
         rev_coll = revision_store + "/" + coll_id
 
-        read_access = msi.check_access(ctx, path, 'read_object', irods_types.BytesBuf())['arguments'][2]
+        read_access = msi.check_access(ctx, path, 'read object', irods_types.BytesBuf())['arguments'][2]
         if read_access != b'\x01':
             try:
                 msi.set_acl(ctx, "default", "read", "rods#{}".format(user.zone(ctx)), path)
@@ -566,14 +561,8 @@
     return revision_created
 
 
-<<<<<<< HEAD
-@rule.make(inputs=list(range(2)), outputs=list(range(2, 3)))
-def rule_revisions_clean_up(ctx, bucketcase, endOfCalendarDay):
-    """Step through entire revision store and apply the chosen bucket strategy.
-=======
 def revision_cleanup_scan_revision_objects(ctx, revision_list, verbose_mode):
     """Obtain information about all revisions.
->>>>>>> e2ec178c
 
     :param ctx: Combined type of a callback and rei struct
     :param revision_list: List of revision data object IDs
