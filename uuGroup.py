# \file      uuGroup.py
# \brief     Functions for group management and group queries.
# \author    Felix Croes
# \author    Lazlo Westerhof
# \copyright Copyright (c) 2018 Utrecht University. All rights reserved.
# \license   GPLv3, see LICENSE.

# \brief Return groups and related data
#
def getGroupData(callback):
    groups = {}

    # First query: obtain a list of groups with group attributes.
    ret_val = callback.msiMakeGenQuery(
        "USER_GROUP_NAME, META_USER_ATTR_NAME, META_USER_ATTR_VALUE",
        "USER_TYPE = 'rodsgroup'",
        irods_types.GenQueryInp())
    query = ret_val["arguments"][2]

    ret_val = callback.msiExecGenQuery(query, irods_types.GenQueryOut())
    while True:
<<<<<<< HEAD
        result = ret_val["arguments"][1]
        for row in range(result.rowCnt):
            name = result.sqlResult[0].row(row)
            attr = result.sqlResult[1].row(row)
            value = result.sqlResult[2].row(row)

            # Create/update group with this information.
            try:
                group = groups[name]
            except Exception:
                group = {
                    "name": name,
                    "managers": [],
                    "members": [],
                    "read": []
                }
                groups[name] = group
            if attr == "description" or attr == "category" or attr == "subcategory":
                group[attr] = value
            if attr == "manager":
                group["managers"].append(value)

        # Continue with this query.
        if result.continueInx == 0:
            break
        ret_val = callback.msiGetMoreRows(query, result, 0)

    # Second query: obtain list of groups with memberships.
    ret_val = callback.msiMakeGenQuery(
        "USER_GROUP_NAME, USER_NAME, USER_ZONE",
        "USER_TYPE != 'rodsgroup'",
        irods_types.GenQueryInp())
=======
	result = ret_val["arguments"][1]
	for row in range(result.rowCnt):
	    name = result.sqlResult[0].row(row)
	    attr = result.sqlResult[1].row(row)
	    value = result.sqlResult[2].row(row)

	    # create/update group with this information
	    try:
		group = groups[name]
	    except:
		group = {
		    "name": name,
		    "managers": [],
		    "members": [],
		    "read": []
	        }
		groups[name] = group
	    if attr == "description" or attr == "data_classification" or attr == "category" or attr == "subcategory":
		group[attr] = value
	    if attr == "manager":
		group["managers"].append(value)

	# continue with this query
	if result.continueInx == 0:
	    break
	ret_val = callback.msiGetMoreRows(query, result, 0)

    #
    # second query: obtain list of groups with memberships
    #
    ret_val = callback.msiMakeGenQuery("USER_GROUP_NAME, USER_NAME, USER_ZONE", "USER_TYPE != 'rodsgroup'", irods_types.GenQueryInp())
>>>>>>> abc7d360
    query = ret_val["arguments"][2]

    ret_val = callback.msiExecGenQuery(query, irods_types.GenQueryOut())
    while True:
        result = ret_val["arguments"][1]
        for row in range(result.rowCnt):
            name = result.sqlResult[0].row(row)
            user = result.sqlResult[1].row(row)
            zone = result.sqlResult[2].row(row)

            if name != user and name != "rodsadmin" and name != "public":
                user = user + "#" + zone
                if name.startswith("read-"):
                    # Match read-* group with research-* or initial-* group.
                    name = name[5:]
                    try:
                        # Attempt to add to read list of research group.
                        group = groups["research-" + name]
                        group["read"].append(user)
                    except Exception:
                        try:
                            # Attempt to add to read list of initial group.
                            group = groups["initial-" + name]
                            group["read"].append(user)
                        except Exception:
                            pass
                elif not name.startswith("vault-"):
                    # Ardinary group.
                    group = groups[name]
                    group["members"].append(user)

        # Continue with this query.
        if result.continueInx == 0:
            break
        ret_val = callback.msiGetMoreRows(query, result, 0)

    return groups.values()


# \brief Write group data for all users to stdout.
#
def uuGetGroupData(rule_args, callback, rei):
    groups = getGroupData(callback)

    # Convert to json string and write to stdout.
    callback.writeString("stdout", json.dumps(groups))


# \brief Write group data for a single user to stdout.
#
def uuGetUserGroupData(rule_args, callback, rei):
    groups = getGroupData(callback)
    user = rule_args[0] + '#' + rule_args[1]

    # Filter groups (only return groups user is part of), convert to json and write to stdout.
    groups = list(filter(lambda group: user in group["read"] or user in group["members"], groups))
    callback.writeString("stdout", json.dumps(groups))<|MERGE_RESOLUTION|>--- conflicted
+++ resolved
@@ -19,7 +19,6 @@
 
     ret_val = callback.msiExecGenQuery(query, irods_types.GenQueryOut())
     while True:
-<<<<<<< HEAD
         result = ret_val["arguments"][1]
         for row in range(result.rowCnt):
             name = result.sqlResult[0].row(row)
@@ -37,7 +36,7 @@
                     "read": []
                 }
                 groups[name] = group
-            if attr == "description" or attr == "category" or attr == "subcategory":
+            if attr == "description" or attr == "data_classification" or attr == "category" or attr == "subcategory":
                 group[attr] = value
             if attr == "manager":
                 group["managers"].append(value)
@@ -52,39 +51,6 @@
         "USER_GROUP_NAME, USER_NAME, USER_ZONE",
         "USER_TYPE != 'rodsgroup'",
         irods_types.GenQueryInp())
-=======
-	result = ret_val["arguments"][1]
-	for row in range(result.rowCnt):
-	    name = result.sqlResult[0].row(row)
-	    attr = result.sqlResult[1].row(row)
-	    value = result.sqlResult[2].row(row)
-
-	    # create/update group with this information
-	    try:
-		group = groups[name]
-	    except:
-		group = {
-		    "name": name,
-		    "managers": [],
-		    "members": [],
-		    "read": []
-	        }
-		groups[name] = group
-	    if attr == "description" or attr == "data_classification" or attr == "category" or attr == "subcategory":
-		group[attr] = value
-	    if attr == "manager":
-		group["managers"].append(value)
-
-	# continue with this query
-	if result.continueInx == 0:
-	    break
-	ret_val = callback.msiGetMoreRows(query, result, 0)
-
-    #
-    # second query: obtain list of groups with memberships
-    #
-    ret_val = callback.msiMakeGenQuery("USER_GROUP_NAME, USER_NAME, USER_ZONE", "USER_TYPE != 'rodsgroup'", irods_types.GenQueryInp())
->>>>>>> abc7d360
     query = ret_val["arguments"][2]
 
     ret_val = callback.msiExecGenQuery(query, irods_types.GenQueryOut())
