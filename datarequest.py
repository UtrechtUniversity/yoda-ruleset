# -*- coding: utf-8 -*-
"""Functions to handle data requests."""

__copyright__ = 'Copyright (c) 2019-2022, Utrecht University'
__license__   = 'GPLv3, see LICENSE'
__author__    = ('Lazlo Westerhof, Jelmer Zondergeld')

import json
import re
import time
from collections import OrderedDict
from datetime import datetime
from enum import Enum

import jsonschema
from genquery import AS_DICT, AS_LIST, Query, row_iterator

import avu_json
import mail
from util import *

__all__ = ['api_datarequest_roles_get',
           'api_datarequest_action_permitted',
           'api_datarequest_browse',
           'api_datarequest_schema_get',
           'api_datarequest_resubmission_id_get',
           'api_datarequest_submit',
           'api_datarequest_get',
           'api_datarequest_attachment_upload_permission',
           'api_datarequest_attachment_post_upload_actions',
           'api_datarequest_attachments_get',
           'api_datarequest_attachments_submit',
           'api_datarequest_preliminary_review_submit',
           'api_datarequest_preliminary_review_get',
           'api_datarequest_datamanager_review_submit',
           'api_datarequest_datamanager_review_get',
           'api_datarequest_dac_members_get',
           'api_datarequest_assignment_submit',
           'api_datarequest_assignment_get',
           'api_datarequest_review_submit',
           'api_datarequest_reviews_get',
           'api_datarequest_evaluation_submit',
           'api_datarequest_evaluation_get',
           'api_datarequest_approval_conditions_get',
           'api_datarequest_preregistration_submit',
           'api_datarequest_preregistration_get',
           'api_datarequest_preregistration_confirm',
           'api_datarequest_feedback_get',
           'api_datarequest_dta_upload_permission',
           'api_datarequest_dta_post_upload_actions',
           'api_datarequest_dta_path_get',
           'api_datarequest_signed_dta_upload_permission',
           'api_datarequest_signed_dta_post_upload_actions',
           'api_datarequest_signed_dta_path_get',
           'api_datarequest_data_ready',
           'rule_datarequest_review_period_expiration_check']


###################################################
#                    Constants                    #
###################################################

DATAREQUESTSTATUSATTRNAME = "status"

YODA_PORTAL_FQDN  = config.yoda_portal_fqdn

JSON_EXT          = ".json"

SCHEMACOLLECTION  = constants.UUSYSTEMCOLLECTION + "/datarequest/schemas/youth-0"
SCHEMA            = "schema"
UISCHEMA          = "uischema"

GROUP_DM          = "datarequests-research-datamanagers"
GROUP_DAC         = "datarequests-research-data-access-committee"
GROUP_PM          = "datarequests-research-project-managers"

DRCOLLECTION         = "home/datarequests-research"
PROVENANCE           = "provenance"
DATAREQUEST          = "datarequest"
ATTACHMENTS_PATHNAME = "attachments"
PR_REVIEW            = "preliminary_review"
DM_REVIEW            = "datamanager_review"
REVIEW               = "review"
ASSIGNMENT           = "assignment"
EVALUATION           = "evaluation"
APPROVAL_CONDITIONS  = "approval_conditions"
PREREGISTRATION      = "preregistration"
FEEDBACK             = "feedback"
DTA_PATHNAME         = "dta"
SIGDTA_PATHNAME      = "signed_dta"


###################################################
#           Datarequest info functions            #
###################################################

# List of valid datarequest types
class type(Enum):
    DRAFT   = "DRAFT"
    REGULAR = "REGULAR"
    DAO     = "DAO"


# List of valid datarequest statuses
class status(Enum):
    IN_SUBMISSION                     = 'IN_SUBMISSION'

    DRAFT                             = 'DRAFT'

    DAO_SUBMITTED                     = 'DAO_SUBMITTED'
    PENDING_ATTACHMENTS               = 'PENDING_ATTACHMENTS'
    SUBMITTED                         = 'SUBMITTED'

    PRELIMINARY_ACCEPT                = 'PRELIMINARY_ACCEPT'
    PRELIMINARY_REJECT                = 'PRELIMINARY_REJECT'
    PRELIMINARY_RESUBMIT              = 'PRELIMINARY_RESUBMIT'

    DATAMANAGER_ACCEPT                = 'DATAMANAGER_ACCEPT'
    DATAMANAGER_REJECT                = 'DATAMANAGER_REJECT'
    DATAMANAGER_RESUBMIT              = 'DATAMANAGER_RESUBMIT'

    UNDER_REVIEW                      = 'UNDER_REVIEW'
    REJECTED_AFTER_DATAMANAGER_REVIEW = 'REJECTED_AFTER_DATAMANAGER_REVIEW'
    RESUBMIT_AFTER_DATAMANAGER_REVIEW = 'RESUBMIT_AFTER_DATAMANAGER_REVIEW'

    REVIEWED                          = 'REVIEWED'

    APPROVED                          = 'APPROVED'
    REJECTED                          = 'REJECTED'
    RESUBMIT                          = 'RESUBMIT'

    RESUBMITTED                       = 'RESUBMITTED'

    PREREGISTRATION_SUBMITTED         = 'PREREGISTRATION_SUBMITTED'

    PREREGISTRATION_CONFIRMED         = 'PREREGISTRATION_CONFIRMED'
    DAO_APPROVED                      = 'DAO_APPROVED'

    DTA_READY                         = 'DTA_READY'
    DTA_SIGNED                        = 'DTA_SIGNED'
    DATA_READY                        = 'DATA_READY'


# List of valid datarequest status transitions (source, destination)
status_transitions = [(status(x),
                       status(y))
                      for x, y in [('IN_SUBMISSION',                     'DRAFT'),
                                   ('IN_SUBMISSION',                     'PENDING_ATTACHMENTS'),
                                   ('IN_SUBMISSION',                     'DAO_SUBMITTED'),
                                   ('IN_SUBMISSION',                     'SUBMITTED'),

                                   ('DRAFT',                             'PENDING_ATTACHMENTS'),
                                   ('DRAFT',                             'DAO_SUBMITTED'),
                                   ('DRAFT',                             'SUBMITTED'),

                                   ('PENDING_ATTACHMENTS',               'SUBMITTED'),

                                   ('DAO_SUBMITTED',                     'DAO_APPROVED'),
                                   ('DAO_SUBMITTED',                     'REJECTED'),
                                   ('DAO_SUBMITTED',                     'RESUBMIT'),

                                   ('SUBMITTED',                         'PRELIMINARY_ACCEPT'),
                                   ('SUBMITTED',                         'PRELIMINARY_REJECT'),
                                   ('SUBMITTED',                         'PRELIMINARY_RESUBMIT'),

                                   ('PRELIMINARY_ACCEPT',                'DATAMANAGER_ACCEPT'),
                                   ('PRELIMINARY_ACCEPT',                'DATAMANAGER_REJECT'),
                                   ('PRELIMINARY_ACCEPT',                'DATAMANAGER_RESUBMIT'),

                                   ('DATAMANAGER_ACCEPT',                'UNDER_REVIEW'),
                                   ('DATAMANAGER_ACCEPT',                'REJECTED_AFTER_DATAMANAGER_REVIEW'),
                                   ('DATAMANAGER_ACCEPT',                'RESUBMIT_AFTER_DATAMANAGER_REVIEW'),
                                   ('DATAMANAGER_REJECT',                'UNDER_REVIEW'),
                                   ('DATAMANAGER_REJECT',                'REJECTED_AFTER_DATAMANAGER_REVIEW'),
                                   ('DATAMANAGER_REJECT',                'RESUBMIT_AFTER_DATAMANAGER_REVIEW'),
                                   ('DATAMANAGER_RESUBMIT',              'UNDER_REVIEW'),
                                   ('DATAMANAGER_RESUBMIT',              'REJECTED_AFTER_DATAMANAGER_REVIEW'),
                                   ('DATAMANAGER_RESUBMIT',              'RESUBMIT_AFTER_DATAMANAGER_REVIEW'),

                                   ('UNDER_REVIEW',                      'REVIEWED'),

                                   ('REVIEWED',                          'APPROVED'),
                                   ('REVIEWED',                          'REJECTED'),
                                   ('REVIEWED',                          'RESUBMIT'),

                                   ('RESUBMIT',                          'RESUBMITTED'),
                                   ('PRELIMINARY_RESUBMIT',              'RESUBMITTED'),
                                   ('RESUBMIT_AFTER_DATAMANAGER_REVIEW', 'RESUBMITTED'),

                                   ('APPROVED',                          'PREREGISTRATION_SUBMITTED'),
                                   ('PREREGISTRATION_SUBMITTED',         'PREREGISTRATION_CONFIRMED'),

                                   ('PREREGISTRATION_CONFIRMED',         'DTA_READY'),
                                   ('DAO_APPROVED',                      'DTA_READY'),

                                   ('DTA_READY',                         'DTA_SIGNED'),

                                   ('DTA_SIGNED',                        'DATA_READY')]]


def status_transition_allowed(ctx, current_status, new_status):
    transition = (current_status, new_status)

    return transition in status_transitions


def status_set(ctx, request_id, status):
    """Set the status of a data request

    :param ctx:        Combined type of a callback and rei struct
    :param request_id: Unique identifier of the data request
    :param status:     The status to which the data request should be set
    """
    metadata_set(ctx, request_id, "status", status.value)


def status_get_from_path(ctx, path):
    """Get the status of a datarequest from a path

    :param ctx:  Combined type of a callback and rei struct
    :param path: Path of the datarequest collection

    :returns: Status of given data request
    """
    temp, _ = pathutil.chop(path)
    _, request_id = pathutil.chop(temp)

    return status_get(ctx, request_id)


def status_get(ctx, request_id):
    """Get the status of a data request

    :param ctx:        Combined type of a callback and rei struct
    :param request_id: Unique identifier of the data request

    :raises UUError: Status could not be retrieved

    :returns: Status of given data request
    """
    # Construct filename and filepath
    coll_path = "/{}/{}/{}".format(user.zone(ctx), DRCOLLECTION, request_id)
    file_name = DATAREQUEST + JSON_EXT

    # Retrieve current status
    rows = row_iterator(["META_DATA_ATTR_VALUE"],
                        ("COLL_NAME = '{}' AND DATA_NAME = '{}' AND META_DATA_ATTR_NAME = 'status'").format(coll_path, file_name),
                        AS_DICT, ctx)
    if rows.total_rows() == 1:
        return status[list(rows)[0]['META_DATA_ATTR_VALUE']]
    # If no status is set, set status to IN_SUBMISSION (this is the case for newly submitted data
    # requests)
    elif rows.total_rows() == 0:
        return status.IN_SUBMISSION
    else:
        raise error.UUError("Could not unambiguously determine the current status for datarequest <{}>".format(request_id))


def type_get(ctx, request_id):
    """Get the type of a data request

    :param ctx:        Combined type of a callback and rei struct
    :param request_id: Unique identifier of the data request

    :returns: Type of given data request
    """
    # Get datarequest
    datarequest = json.loads(datarequest_get(ctx, request_id))

    # Determine if draft
    if datarequest['draft']:
        return type.DRAFT

    # Determine type
    if datarequest['datarequest']['purpose'] == "Analyses for data assessment only (results will not be published)":
        datarequest_type = type.DAO
    else:
        datarequest_type = type.REGULAR

    # Return datarequest type
    return datarequest_type


def available_documents_get(ctx, request_id, datarequest_type, datarequest_status):

    # Construct list of existing documents
    available_documents = []
    if datarequest_type == type.REGULAR.value:
        if datarequest_status == status.DRAFT.value:
            available_documents = []
        elif datarequest_status in [status.SUBMITTED.value, status.PENDING_ATTACHMENTS.value]:
            available_documents = [DATAREQUEST]
        elif datarequest_status in [status.PRELIMINARY_ACCEPT.value, status.PRELIMINARY_REJECT.value, status.PRELIMINARY_RESUBMIT.value]:
            available_documents = [DATAREQUEST, PR_REVIEW]
        elif datarequest_status in [status.DATAMANAGER_ACCEPT.value, status.DATAMANAGER_REJECT.value, status.DATAMANAGER_RESUBMIT.value]:
            available_documents = [DATAREQUEST, PR_REVIEW, DM_REVIEW]
        elif datarequest_status in [status.UNDER_REVIEW.value, status.REJECTED_AFTER_DATAMANAGER_REVIEW.value, status.RESUBMIT_AFTER_DATAMANAGER_REVIEW.value]:
            available_documents = [DATAREQUEST, PR_REVIEW, DM_REVIEW, ASSIGNMENT]
        elif datarequest_status == status.REVIEWED.value:
            available_documents = [DATAREQUEST, PR_REVIEW, DM_REVIEW, ASSIGNMENT, REVIEW]
        elif datarequest_status in [status.APPROVED.value, status.REJECTED.value, status.RESUBMIT.value, status.RESUBMITTED.value]:
            available_documents = [DATAREQUEST, PR_REVIEW, DM_REVIEW, ASSIGNMENT, REVIEW, EVALUATION]
        elif datarequest_status in [status.PREREGISTRATION_SUBMITTED.value, status.PREREGISTRATION_CONFIRMED.value, status.DTA_READY.value, status.DTA_SIGNED.value, status.DATA_READY.value]:
            available_documents = [DATAREQUEST, PR_REVIEW, DM_REVIEW, ASSIGNMENT, REVIEW, EVALUATION, PREREGISTRATION]
    elif datarequest_type == type.DAO.value:
        if datarequest_status == status.DAO_SUBMITTED.value:
            available_documents = [DATAREQUEST]
        elif datarequest_status in [status.DAO_APPROVED.value, status.DTA_READY.value, status.DTA_SIGNED.value, status.DATA_READY.value]:
            available_documents = [DATAREQUEST, EVALUATION]

    # Filter out documents which the user is not permitted to read
    roles = datarequest_roles_get(ctx, request_id)
    if "OWN" in roles:
        allowed_documents = [DATAREQUEST, PREREGISTRATION]
    elif "PM" in roles:
        allowed_documents = [DATAREQUEST, PR_REVIEW, DM_REVIEW, ASSIGNMENT, REVIEW, EVALUATION, PREREGISTRATION]
    elif "DM" in roles:
        allowed_documents = [DATAREQUEST, PR_REVIEW, DM_REVIEW]
    elif "REV" in roles:
        allowed_documents = [DATAREQUEST, PR_REVIEW, DM_REVIEW, ASSIGNMENT, REVIEW, EVALUATION]
    available_documents = [value for value in available_documents if value in allowed_documents]

    return available_documents


###################################################
#                 Helper functions                #
###################################################

def metadata_set(ctx, request_id, key, value):
    """Set an arbitrary metadata field on a data request

    :param ctx:        Combined type of a callback and rei struct
    :param request_id: Unique identifier of the data request
    :param key:        Key of the metadata field
    :param value:      Value of the metadata field
    """

    # Construct path to the collection of the data request
    coll_path = "/{}/{}/{}".format(user.zone(ctx), DRCOLLECTION, request_id)

    # Add delayed rule to update data request status
    response_status = ""
    response_status_info = ""
    ctx.requestDatarequestMetadataChange(coll_path, key, value, "0", response_status,
                                         response_status_info)

    # Trigger the processing of delayed rules
    ctx.adminDatarequestActions()


def generate_request_id(ctx):
    coll           = "/{}/{}".format(user.zone(ctx), DRCOLLECTION)
    max_request_id = 0

    # Find highest request ID currently in use
    for current_collection in collection.subcollections(ctx, coll, recursive=False):
        if str.isdigit(pathutil.basename(current_collection)) and int(pathutil.basename(current_collection)) > max_request_id:
            max_request_id = int(pathutil.basename(current_collection))

    return max_request_id + 1


@api.make()
def api_datarequest_action_permitted(ctx, request_id, roles, statuses):
    """Wrapper around datarequest_action_permitted

    :param ctx:        Combined type of a callback and rei struct
    :param request_id: Unique identifier of the data request

    :param roles:        Array of permitted roles (possible values: PM, ED, DM, DAC, OWN, REV)
    :param statuses:     Array of permitted current data request statuses or None (check skipped)

    :returns:            True if permitted, False if not
    :rtype:              Boolean
    """

    # Convert statuses to list of status enumeration elements
    if statuses is not None:
        def get_status(stat):
            return status[stat]
        statuses = map(get_status, statuses)

    return datarequest_action_permitted(ctx, request_id, roles, statuses)


def datarequest_action_permitted(ctx, request_id, roles, statuses):
    """Check if current user and data request status meet specified restrictions

    :param ctx:          Combined type of a callback and rei struct
    :param request_id:   Unique identifier of the data request
    :param roles:        Array of permitted roles (possible values: PM, ED, DM, DAC, OWN, REV)
    :param statuses:     Array of permitted current data request statuses or None (check skipped)

    :returns:            True if permitted, False if not
    :rtype:              Boolean
    """
    try:
        # Force conversion of request_id to string
        request_id = str(request_id)

        # Check status
        if ((statuses is not None) and (status_get(ctx, request_id) not in statuses)):
            return api.Error("permission_error", "Action not permitted: illegal status transition.")

        # Get current user roles
        current_user_roles = []
        if user.is_member_of(ctx, GROUP_PM):
            current_user_roles.append("PM")
        if user.is_member_of(ctx, GROUP_DM):
            current_user_roles.append("DM")
        if user.is_member_of(ctx, GROUP_DAC):
            current_user_roles.append("DAC")
        if datarequest_is_owner(ctx, request_id):
            current_user_roles.append("OWN")
        if datarequest_is_reviewer(ctx, request_id):
            current_user_roles.append("REV")

        # Check user permissions (i.e. if at least 1 of the user's roles is on the permitted roles
        # list)
        if len(set(current_user_roles) & set(roles)) < 1:
            return api.Error("permission_error", "Action not permitted: insufficient user permissions.")

        # If both checks pass, user is permitted to perform action
        return True
    except error.UUError:
        return api.Error("internal_error", "Something went wrong during permission checking.")


@api.make()
def api_datarequest_roles_get(ctx, request_id=None):
    """Get roles of invoking user

    :param ctx:        Combined type of a callback and rei struct
    :param request_id: Unique identifier of the data request (OWN and REV roles will not be checked
                       if this parameter is missing)

    :returns:          Array of user roles
    :rtype:            Array
    """
    return datarequest_roles_get(ctx, request_id)


def datarequest_roles_get(ctx, request_id):
    """Get roles of invoking user

    :param ctx:        Combined type of a callback and rei struct
    :param request_id: Unique identifier of the data request (OWN and REV roles will not be checked
                       if this parameter is missing)

    :returns:          Array of user roles
    :rtype:            Array
    """
    roles = []
    if user.is_member_of(ctx, GROUP_PM):
        roles.append("PM")
    if user.is_member_of(ctx, GROUP_DM):
        roles.append("DM")
    if user.is_member_of(ctx, GROUP_DAC):
        roles.append("DAC")
    if request_id is not None and datarequest_is_owner(ctx, request_id):
        roles.append("OWN")
    if request_id is not None and datarequest_is_reviewer(ctx, request_id):
        roles.append("REV")
    if request_id is not None and datarequest_is_reviewer(ctx, request_id, pending=True):
        roles.append("PENREV")
    return roles


def datarequest_is_owner(ctx, request_id):
    """Check if the invoking user is also the owner of a given data request

    :param ctx:        Combined type of a callback and rei struct
    :param request_id: Unique identifier of the data request

    :return:           True if user_name is owner of specified data request else False
    :rtype:            bool
    """
    return datarequest_owner_get(ctx, request_id) == user.name(ctx)


def datarequest_owner_get(ctx, request_id):
    """Get the account name (i.e. email address) of the owner of a data request

    :param ctx:        Combined type of a callback and a rei struct
    :param request_id: Unique identifier of the data request
    :type  request_id: str

    :return:           Account name of data request owner
    :rtype:            string
    """
    # Construct path to the data request
    file_path = "/{}/{}/{}/{}".format(user.zone(ctx), DRCOLLECTION, request_id, DATAREQUEST
                                      + JSON_EXT)

    # Get and return data request owner
    return jsonutil.read(ctx, file_path)['owner']


def datarequest_is_reviewer(ctx, request_id, pending=False):
    """Check if a user is assigned as reviewer to a data request

    :param ctx:        Combined type of a callback and rei struct
    :param request_id: Unique identifier of the data request
    :param pending:    When true, only return pending reviewers

    :returns: Boolean indicating if the user is assigned as reviewer
    """
    # Force conversion of request_id to string
    request_id = str(request_id)

    # Get username
    username = user.name(ctx)

    # Get reviewers
    reviewers = datarequest_reviewers_get(ctx, request_id, pending)

    # Check if the reviewers list contains the current user
    is_reviewer = username in reviewers

    # Return the is_reviewer boolean
    return is_reviewer


def datarequest_reviewers_get(ctx, request_id, pending=False):
    """Return a list of users assigned as reviewers to a data request

    :param ctx:        Combined type of a callback and rei struct
    :param request_id: Unique identifier of the data request
    :param pending:    When true, only return pending reviewers

    :returns: List of reviewers
    """
    # Declare variables needed for retrieving the list of reviewers
    coll_path = "/{}/{}/{}".format(user.zone(ctx), DRCOLLECTION, request_id)
    reviewers = []

    # Retrieve list of reviewers (review pending)
    rows = row_iterator(["META_DATA_ATTR_VALUE"],
                        "COLL_NAME = '{}' AND DATA_NAME = '{}' AND META_DATA_ATTR_NAME = 'assignedForReview'".format(coll_path, DATAREQUEST + JSON_EXT),
                        AS_DICT, ctx)
    for row in rows:
        reviewers.append(row['META_DATA_ATTR_VALUE'])

    # Retrieve list of reviewers (review given)
    if not pending:
        rows = row_iterator(["META_DATA_ATTR_VALUE"],
                            "COLL_NAME = '{}' AND DATA_NAME = '{}' AND META_DATA_ATTR_NAME = 'reviewedBy'".format(coll_path, DATAREQUEST + JSON_EXT),
                            AS_DICT, ctx)
        for row in rows:
            reviewers.append(row['META_DATA_ATTR_VALUE'])

    return reviewers


@api.make()
def api_datarequest_schema_get(ctx, schema_name):
    return datarequest_schema_get(ctx, schema_name)


def datarequest_schema_get(ctx, schema_name):
    """Get schema and UI schema of a datarequest form

    :param ctx:         Combined type of a callback and rei struct
    :param schema_name: Name of schema

    :returns: Dict with schema and UI schema
    """
    # Define paths to schema and uischema
    coll_path = "/{}{}".format(user.zone(ctx), SCHEMACOLLECTION)
    schema_path = "{}/{}/{}".format(coll_path, schema_name, SCHEMA + JSON_EXT)
    uischema_path = "{}/{}/{}".format(coll_path, schema_name, UISCHEMA + JSON_EXT)

    # Retrieve and read schema and uischema
    try:
        schema = jsonutil.read(ctx, schema_path)
        uischema = jsonutil.read(ctx, uischema_path)
    except error.UUFileNotExistError:
        return api.Error("file_read_error", "Could not read schema because it doesn't exist.")

    # Return JSON with schema and uischema
    return {"schema": schema, "uischema": uischema}


@api.make()
def api_datarequest_resubmission_id_get(ctx, request_id):
    """Given a request ID, get the request ID of the associated resubmitted data request

    :param ctx:            Combined type of a callback and rei struct
    :param request_id:     Unique identifier of the data request

    :returns:              String containing the request ID of the resubmitted data request
    """
    coll      = "/{}/{}".format(user.zone(ctx), DRCOLLECTION)
    coll_path = list(Query(ctx, ['COLL_NAME'], "COLL_PARENT_NAME = '{}' AND DATA_NAME = '{}' AND META_DATA_ATTR_NAME = 'previous_request_id' AND META_DATA_ATTR_VALUE in '{}'".format(coll, DATAREQUEST + JSON_EXT, request_id), output=AS_DICT))
    if len(coll_path) == 1:
        # We're extracting the request ID from the pathname of the collection as that's the most
        # straightforward way of getting it, and is also stable.
        return coll_path[0]['COLL_NAME'].split("/")[-1]
    else:
        return api.Error("metadata_read_error", "Not exactly 1 match for when searching for data requests with previous_request_id = {}".format(request_id))


def datarequest_provenance_write(ctx, request_id, request_status):
    """Write the timestamp of a status transition to a provenance log

    :param ctx:            Combined type of a callback and rei struct
    :param request_id:     Unique identifier of the data request
    :param request_status: Status of which to write a timestamp

    :returns:              Nothing
    """
    # Check if request ID is valid
    if re.search("^\d+$", request_id) is None:
        return api.Error("input_error", "Invalid request ID supplied: {}.".format(request_id))

    # Check if status parameter is valid
    if request_status not in status:
        return api.Error("input_error", "Invalid status parameter supplied: {}.".format(request_status.value))

    # Construct path to provenance log
    coll_path       = "/{}/{}/{}".format(user.zone(ctx), DRCOLLECTION, request_id)
    provenance_path = "{}/{}".format(coll_path, PROVENANCE + JSON_EXT)

    # Get timestamps
    timestamps = jsonutil.read(ctx, provenance_path)

    # Check if there isn't already a timestamp for the given status
    if request_status.value in timestamps:
        return api.Error("input_error", "Status ({}) has already been timestamped.".format(request_status.value))

    # Add timestamp
    current_time = str(datetime.now().strftime('%s'))
    timestamps[request_status.value] = current_time

    # Write timestamp to provenance log
    try:
        jsonutil.write(ctx, provenance_path, timestamps)
    except error.UUError as e:
        return api.Error("write_error", "Could not write timestamp to provenance log: {}.".format(e))


def datarequest_data_valid(ctx, data, schema_name=False, schema=False):
    """Check if form data contains no errors

    Default mode of operation is to provide schema data and the schema name of the schema against
    which to validate the data.

    A second mode of operation is available in which no schema name is provided, but in which the
    schema is provided directly (as JSON).

    This second mode of operation is necessary when the default schema has been altered. E.g. for
    the assignment form, a list of DAC members to which a data request can be assigned for review is
    fetched dynamically when the form is rendered. To validate schema data generated using this
    schema, we need to reconstruct the schema by mutating it exactly like we did when we rendered it
    (i.e. also dynamically fetch the list of DAC members and insert them into the schema).

    :param ctx:         Combined type of a callback and rei struct
    :param data:        The form data to validate
    :param schema_name: Name of JSON schema against which to validate the form data
    :param schema:      JSON schema against which to validate the form data (in case a default
                        schema doesn't suffice)

    :returns: Boolean indicating if datarequest is valid or API error
    """
    # Check if a schema is specified
    if not (schema_name or schema):
        return api.Error("validation_error",
                         "No schema specified (neither a schema name nor a schema was given).")

    try:
        schema = datarequest_schema_get(ctx, schema_name)['schema'] if schema_name else schema

        validator = jsonschema.Draft7Validator(schema)

        errors = list(validator.iter_errors(data))

        return len(errors) == 0
    except error.UUJsonValidationError:
        # File may be missing or not valid JSON
        return api.Error("validation_error",
                         "{} form data could not be validated against its schema.".format(schema_name))


def cc_email_addresses_get(contact_object):
    try:
        cc = contact_object['cc_email_addresses']
        return cc.replace(' ', '')
    except Exception:
        return None


@rule.make(inputs=range(0), outputs=range(2))
def rule_datarequest_review_period_expiration_check(ctx):
    coll       = "/{}/{}".format(user.zone(ctx), DRCOLLECTION)
    criteria = "COLL_PARENT_NAME = '{}' AND DATA_NAME = '{}' AND META_DATA_ATTR_NAME = 'endOfReviewPeriod' AND META_DATA_ATTR_VALUE < '{}' AND META_DATA_ATTR_NAME = 'status' AND META_DATA_ATTR_VALUE = 'UNDER_REVIEW'".format(coll, DATAREQUEST + JSON_EXT, int(time.time()))
    ccols    = ['COLL_NAME']
    qcoll    = Query(ctx, ccols, criteria, output=AS_DICT)
    if len(list(qcoll)) > 0:
        datarequest_process_expired_review_periods(ctx, [result['COLL_NAME'].split('/')[-1] for result in list(qcoll)])


###################################################
#          Datarequest workflow API calls         #
###################################################

@api.make()
def api_datarequest_browse(ctx, sort_on='name', sort_order='asc', offset=0, limit=10,
                           archived=False, dacrequests=True):
    """Get paginated datarequests, including size/modify date information.

    :param ctx:         Combined type of a callback and rei struct
    :param sort_on:     Column to sort on ('name', 'modified')
    :param sort_order:  Column sort order ('asc' or 'desc')
    :param offset:      Offset to start browsing from
    :param limit:       Limit number of results
    :param archived:    If true, show archived (i.e. rejected) data requests only. If false, only
                        show non-archived data requests
    :param dacrequests: If true, show a DAC member's own data requests (instead of data requests to
                        be reviewed

    :returns:           Dict with paginated datarequests
    """
    # Convert parameters that couldn't be passed as actual boolean values to booleans
    archived    = archived == "True"
    dacrequests = dacrequests == "True"

    dac_member = user.is_member_of(ctx, GROUP_DAC)
    coll       = "/{}/{}".format(user.zone(ctx), DRCOLLECTION)

    def transform(row):
        # Remove ORDER_BY etc. wrappers from column names.
        x = {re.sub('.*\((.*)\)', '\\1', k): v for k, v in row.items()}

        return {'id':          x['COLL_NAME'].split('/')[-1],
                'name':        x['COLL_OWNER_NAME'],
                'create_time': int(x['COLL_CREATE_TIME']),
                'status':      x['META_DATA_ATTR_VALUE']}

    def transform_title(row):
        # Remove ORDER_BY etc. wrappers from column names.
        x = {re.sub('.*\((.*)\)', '\\1', k): v for k, v in row.items()}

        return {'id':          x['COLL_NAME'].split('/')[-1],
                'title':       x['META_DATA_ATTR_VALUE']}

    def transform_status(row):
        # Remove ORDER_BY etc. wrappers from column names.
        x = {re.sub('.*\((.*)\)', '\\1', k): v for k, v in row.items()}

        return {'id':          x['COLL_NAME'].split('/')[-1],
                'status':      x['META_DATA_ATTR_VALUE']}

    if sort_on == 'modified':
        # FIXME: Sorting on modify date is borked: There appears to be no
        # reliable way to filter out replicas this way - multiple entries for
        # the same file may be returned when replication takes place on a
        # minute boundary, for example.
        # We would want to take the max modify time *per* data name.
        # (or not? replication may take place a long time after a modification,
        #  resulting in a 'too new' date)
        ccols = ['COLL_NAME', 'ORDER(COLL_CREATE_TIME)', "COLL_OWNER_NAME", "META_DATA_ATTR_VALUE"]
    else:
        ccols = ['ORDER(COLL_NAME)', 'COLL_CREATE_TIME', "COLL_OWNER_NAME", "META_DATA_ATTR_VALUE"]

    if sort_order == 'desc':
        ccols = [x.replace('ORDER(', 'ORDER_DESC(') for x in ccols]

    # Build query
    #
    # Set filter
    #
    # a) Normal case
    if not dac_member and not archived:
        criteria = "COLL_PARENT_NAME = '{}' AND DATA_NAME = '{}' AND META_DATA_ATTR_NAME = 'status' AND META_DATA_ATTR_VALUE != 'PRELIMINARY_REJECT' && != 'REJECTED_AFTER_DATAMANAGER_REVIEW' && != 'REJECTED' && != 'RESUBMITTED' && != 'DATA_READY'".format(coll, DATAREQUEST + JSON_EXT)
    # b) Archive case
    elif not dac_member and archived:
        criteria = "COLL_PARENT_NAME = '{}' AND DATA_NAME = '{}' AND META_DATA_ATTR_NAME = 'status' AND META_DATA_ATTR_VALUE = 'PRELIMINARY_REJECT' || = 'REJECTED_AFTER_DATAMANAGER_REVIEW' || = 'REJECTED' || = 'RESUBMITTED' || = 'DATA_READY'".format(coll, DATAREQUEST + JSON_EXT)
    # c1) DAC reviewable requests case
    elif dac_member and not dacrequests and not archived:
        criteria = "COLL_PARENT_NAME = '{}' AND DATA_NAME = '{}' AND META_DATA_ATTR_NAME = 'assignedForReview' AND META_DATA_ATTR_VALUE in '{}'".format(coll, DATAREQUEST + JSON_EXT, user.name(ctx))
    # c2) DAC own requests case
    elif dac_member and dacrequests and not archived:
        criteria = "COLL_PARENT_NAME = '{}' AND DATA_NAME = '{}' AND META_DATA_ATTR_NAME = 'owner' AND META_DATA_ATTR_VALUE in '{}'".format(coll, DATAREQUEST + JSON_EXT, user.name(ctx))
    # c3) DAC reviewed requests
    elif dac_member and not dacrequests and archived:
        criteria = "COLL_PARENT_NAME = '{}' AND DATA_NAME = '{}' AND META_DATA_ATTR_NAME = 'reviewedBy' AND META_DATA_ATTR_VALUE in '{}'".format(coll, DATAREQUEST + JSON_EXT, user.name(ctx))
    #
    qcoll = Query(ctx, ccols, criteria, offset=offset, limit=limit, output=AS_DICT)
    if len(list(qcoll)) > 0:
        if sort_on == 'modified':
            coll_names = [result['COLL_NAME'] for result in list(qcoll)]
        else:
            if sort_order == 'desc':
                coll_names = [result['ORDER_DESC(COLL_NAME)'] for result in list(qcoll)]
            else:
                coll_names = [result['ORDER(COLL_NAME)'] for result in list(qcoll)]
        qcoll_title  = Query(ctx, ccols, "META_DATA_ATTR_NAME = 'title' and COLL_NAME = '" + "' || = '".join(coll_names) + "'", offset=offset, limit=limit, output=AS_DICT)
        qcoll_status = Query(ctx, ccols, "META_DATA_ATTR_NAME = 'status' and COLL_NAME = '" + "' || = '".join(coll_names) + "'", offset=offset, limit=limit, output=AS_DICT)
    else:
        return OrderedDict([('total', 0), ('items', [])])

    # Execute query
    colls = map(transform, list(qcoll))
    #
    # Merge datarequest title into results
    colls_title = map(transform_title, list(qcoll_title))
    for datarequest_title in colls_title:
        for datarequest in colls:
            if datarequest_title['id'] == datarequest['id']:
                datarequest['title'] = datarequest_title['title']
                break
    #
    # Merge datarequest status into results
    colls_status = map(transform_status, list(qcoll_status))
    for datarequest_status in colls_status:
        for datarequest in colls:
            if datarequest_status['id'] == datarequest['id']:
                datarequest['status'] = datarequest_status['status']
                break

    if len(colls) == 0:
        # No results at all?
        # Make sure the collection actually exists
        if not collection.exists(ctx, coll):
            return api.Error('nonexistent', 'The given path does not exist')
        # (checking this beforehand would waste a query in the most common situation)

    return OrderedDict([('total', qcoll.total_rows()), ('items', colls)])


def datarequest_process_expired_review_periods(ctx, request_ids):
    """Process expired review periods by setting their status to REVIEWED.

    :param ctx:         Combined type of a callback and rei struct
    :param request_ids: Array of unique data request identifiers
    """
    for request_id in request_ids:
        status_set(ctx, request_id, status.REVIEWED)


def file_write_and_lock(ctx, coll_path, filename, data, readers):
    """Grant temporary write permission and write file to disk.

    :param ctx:       Combined type of a callback and rei struct
    :param coll_path: Path to collection of file
    :param filename:  Name of file
    :param data:      The data to be written to disk
    :param readers:   Array of user names that should be given read access to the file
    """

    file_path = "{}/{}".format(coll_path, filename)

    # Grant temporary write permission
    ctx.adminTempWritePermission(coll_path, "grant")

    # Write
    jsonutil.write(ctx, file_path, data)

    # Grant read permission to readers
    for reader in readers:
        msi.set_acl(ctx, "default", "read", reader, file_path)

    # Revoke temporary write permission (unless read permissions were set on the invoking user)
    if not user.full_name(ctx) in readers:
        msi.set_acl(ctx, "default", "null", user.full_name(ctx), file_path)
    # If invoking user is request owner, set read permission for this user on the collection again,
    # else revoke individual user permissions on collection entirely (invoking users will still have
    # appropriate permissions through group membership, e.g. the project managers group)
    permission = "read" if user.name(ctx) == datarequest_owner_get(ctx, coll_path.split('/')[-1]) \
                 else "revoke"
    ctx.adminTempWritePermission(coll_path, permission)


@api.make()
def api_datarequest_submit(ctx, data, draft, draft_request_id=None):
    """Persist a data request to disk.

    :param ctx:              Combined type of a callback and rei struct
    :param data:             Contents of the data request
    :param draft:            Boolean specifying whether the data request should be saved as draft
    :param draft_request_id: Unique identifier of the draft data request

    :returns: API status
    """
    # Set request owner in form data
    data['owner'] = user.name(ctx)

    # Set draft flag in form data
    data['draft'] = draft

    # Set submission date in form data
    data['submission_timestamp'] = str(datetime.now().strftime('%s'))

    # Validate data against schema
    if not draft and not datarequest_data_valid(ctx, data, DATAREQUEST):
        return api.Error("validation_fail",
                         "{} form data did not pass validation against its schema.".format(DATAREQUEST))

    # Permission check
    if (user.is_member_of(ctx, GROUP_PM) or user.is_member_of(ctx, GROUP_DM)):
        return api.Error("permission_error", "Action not permitted.")

    # If we're not working with a draft, generate a new request ID.
    if draft_request_id:
        request_id = draft_request_id
    else:
        # Generate request ID and construct data request collection path.
        request_id = generate_request_id(ctx)

    # Construct data request collection and file path.
    coll_path = "/{}/{}/{}".format(user.zone(ctx), DRCOLLECTION, request_id)
    file_path = "{}/{}".format(coll_path, DATAREQUEST + JSON_EXT)

    # If we're not working with a draft, initialize the data request collection
    if not draft_request_id:
        # Create collections
        try:
            dta_path         = "{}/{}".format(coll_path, DTA_PATHNAME)
            sigdta_path      = "{}/{}".format(coll_path, SIGDTA_PATHNAME)
            attachments_path = "{}/{}".format(coll_path, ATTACHMENTS_PATHNAME)

            collection.create(ctx, coll_path)
            collection.create(ctx, attachments_path)
            collection.create(ctx, dta_path)
            collection.create(ctx, sigdta_path)
        except error.UUError as e:
            return api.Error("create_collection_fail", "Could not create collection path: {}.".format(e))

        # Grant permissions on collections
        msi.set_acl(ctx, "default", "read", GROUP_DM, coll_path)
        msi.set_acl(ctx, "default", "read", GROUP_DAC, coll_path)
        msi.set_acl(ctx, "default", "read", GROUP_PM, coll_path)
        msi.set_acl(ctx, "default", "own", "rods", coll_path)
        msi.set_acl(ctx, "default", "read", GROUP_DM, attachments_path)
        msi.set_acl(ctx, "default", "read", GROUP_DAC, attachments_path)
        msi.set_acl(ctx, "default", "read", GROUP_PM, attachments_path)
        msi.set_acl(ctx, "default", "own", "rods", attachments_path)
        msi.set_acl(ctx, "default", "read", user.full_name(ctx), attachments_path)
        msi.set_acl(ctx, "default", "read", GROUP_PM, dta_path)
        msi.set_acl(ctx, "default", "read", GROUP_DM, dta_path)
        msi.set_acl(ctx, "default", "read", user.full_name(ctx), dta_path)
        msi.set_acl(ctx, "default", "own", "rods", dta_path)
        msi.set_acl(ctx, "default", "read", GROUP_PM, sigdta_path)
        msi.set_acl(ctx, "default", "read", GROUP_DM, sigdta_path)
        msi.set_acl(ctx, "default", "read", user.full_name(ctx), sigdta_path)
        msi.set_acl(ctx, "default", "own", "rods", sigdta_path)

        # Create provenance log
        provenance_path = "{}/{}".format(coll_path, PROVENANCE + JSON_EXT)
        jsonutil.write(ctx, provenance_path, {})

        # Write data request
        jsonutil.write(ctx, file_path, data)

        # Apply initial permission restrictions to researcher
        msi.set_acl(ctx, "default", "null", user.full_name(ctx), provenance_path)
        msi.set_acl(ctx, "default", "read", "public", coll_path)

    # Write form data to disk
    try:
        jsonutil.write(ctx, file_path, data)
    except error.UUError:
        return api.Error('write_error', 'Could not write datarequest to disk.')

    # Set the proposal fields as AVUs on the proposal JSON file
    avu_json.set_json_to_obj(ctx, file_path, "-d", "root", json.dumps(data))

    # If draft, set status
    if draft:
        status_set(ctx, request_id, status.DRAFT)
        # If new draft, return request ID of draft data request
        if not draft_request_id:
            return {"requestId": request_id}
        # If update of existing draft, return nothing
        else:
            return

    # Grant read permissions on data request
    msi.set_acl(ctx, "default", "read", GROUP_DM, file_path)
    msi.set_acl(ctx, "default", "read", GROUP_PM, file_path)

    # Revoke write permission
    msi.set_acl(ctx, "default", "read", user.full_name(ctx), file_path)

    # If submission is a resubmission of a previously rejected data request, set status of previous
    # request to RESUBMITTED
    if 'previous_request_id' in data:
        status_set(ctx, data['previous_request_id'], status.RESUBMITTED)

    # Update data request status
    if data['datarequest']['purpose'] == "Analyses for data assessment only (results will not be published)":
        status_set(ctx, request_id, status.DAO_SUBMITTED)
    else:
        if data['datarequest']['attachments']['attachments'] == "Yes":
            status_set(ctx, request_id, status.PENDING_ATTACHMENTS)
            return {"pendingAttachments": True, "requestId": request_id}
        else:
            status_set(ctx, request_id, status.SUBMITTED)
            return


@api.make()
def api_datarequest_get(ctx, request_id):
    """Retrieve a data request.

    :param ctx:        Combined type of a callback and rei struct
    :param request_id: Unique identifier of the data request

    :returns: Dict with request JSON and status or API error on failure
    """
    # Force conversion of request_id to string
    request_id = str(request_id)

    # Permission check
    datarequest_action_permitted(ctx, request_id, ["PM", "DM", "DAC", "OWN"], None)

    # Get request type
    datarequest_type = type_get(ctx, request_id).value

    # Get request status
    datarequest_status = status_get(ctx, request_id).value

    # Get list of available documents
    datarequest_available_documents = available_documents_get(ctx, request_id, datarequest_type, datarequest_status)

    # Get request
    datarequest = datarequest_get(ctx, request_id)

    # Return JSON encoded results
    return {'requestJSON': datarequest, 'requestType': datarequest_type,
            'requestStatus': datarequest_status, 'requestAvailableDocuments': datarequest_available_documents}


def datarequest_get(ctx, request_id):
    """Retrieve a data request.

    :param ctx:        Combined type of a callback and rei struct
    :param request_id: Unique identifier of the data request

    :returns: Datarequest JSON or API error on failure
    """
    # Force conversion of request_id to string
    request_id = str(request_id)

    # Construct filename and filepath
    coll_path = "/{}/{}/{}".format(user.zone(ctx), DRCOLLECTION, request_id)
    file_name = DATAREQUEST + JSON_EXT
    file_path = "{}/{}".format(coll_path, file_name)

    # Get the contents of the datarequest JSON file
    try:
        return data_object.read(ctx, file_path)
    except error.UUError as e:
        return api.Error("datarequest_read_fail", "Could not get contents of datarequest JSON file: {}.".format(e))


@api.make()
def api_datarequest_attachment_upload_permission(ctx, request_id, action):
    """
    :param ctx:        Combined type of a callback and rei struct
    :param request_id: Unique identifier of the data request
    :param action:     String specifying whether write permission must be granted ("grant") or
                       revoked ("grantread" or "revoke")

    :returns:          Nothing
    """
    # Force conversion of request_id to string
    request_id = str(request_id)

    # Permission check
    datarequest_action_permitted(ctx, request_id, ["OWN"], [status.PENDING_ATTACHMENTS])

    # Check if action is valid
    if action not in ["grant", "grantread"]:
        return api.Error("InputError", "Invalid action input parameter.")

    # Grant/revoke temporary write permissions
    attachments_path = "/{}/{}/{}/{}".format(user.zone(ctx), DRCOLLECTION, request_id,
                                             ATTACHMENTS_PATHNAME)
    ctx.adminTempWritePermission(attachments_path, action)
    return


@api.make()
def api_datarequest_attachment_post_upload_actions(ctx, request_id, filename):
    """Grant read permissions on the attachment to the owner of the associated data request.

    :param ctx:        Combined type of a callback and rei struct
    :param request_id: Unique identifier of the data request
    :param filename:   Filename of attachment
    """
    # Force conversion of request_id to string
    request_id = str(request_id)

    # Permission check
    datarequest_action_permitted(ctx, request_id, ["OWN"], [status.PENDING_ATTACHMENTS])

    # Set permissions
    file_path = "/{}/{}/{}/{}/{}".format(user.zone(ctx), DRCOLLECTION, request_id,
                                         ATTACHMENTS_PATHNAME, filename)
    msi.set_acl(ctx, "default", "read", GROUP_DM, file_path)
    msi.set_acl(ctx, "default", "read", GROUP_PM, file_path)


@api.make()
def api_datarequest_attachments_get(ctx, request_id):
    """Get all attachments of a given data request

    :param ctx:        Combined type of a callback and rei struct
    :param request_id: Unique identifier of the data request

    :returns:          List of attachment filenames
    """
    return datarequest_attachments_get(ctx, request_id)


def datarequest_attachments_get(ctx, request_id):
    """Get all attachments of a given data request

    :param ctx:        Combined type of a callback and rei struct
    :param request_id: Unique identifier of the data request

    :returns:          List of attachment filenames
    """
    def get_filename(file_path):
        return file_path.split('/')[-1]

    # Force conversion of request_id to string
    request_id = str(request_id)

    # Permission check
    datarequest_action_permitted(ctx, request_id, ["PM", "DM", "DAC", "OWN"], None)

    # Return list of attachment filepaths
    coll_path = "/{}/{}/{}/{}".format(user.zone(ctx), DRCOLLECTION, request_id,
                                      ATTACHMENTS_PATHNAME)
    return map(get_filename, list(collection.data_objects(ctx, coll_path)))


@api.make()
def api_datarequest_attachments_submit(ctx, request_id):
    """Finalize the submission of uploaded attachments

    :param ctx:        Combined type of a callback and rei struct
    :param request_id: Unique identifier of the data request
    """
    # Force conversion of request_id to string
    request_id = str(request_id)

    # Permission check
    datarequest_action_permitted(ctx, request_id, ["OWN"], [status.PENDING_ATTACHMENTS])

    # Revoke ownership and write access
    coll_path = "/{}/{}/{}/{}".format(user.zone(ctx), DRCOLLECTION, request_id, ATTACHMENTS_PATHNAME)
    for attachment_path in list(collection.data_objects(ctx, coll_path)):
        msi.set_acl(ctx, "default", "read", datarequest_owner_get(ctx, request_id), attachment_path)

    # Set status to dta_ready
    status_set(ctx, request_id, status.SUBMITTED)


@api.make()
def api_datarequest_preliminary_review_submit(ctx, data, request_id):
    """Persist a preliminary review to disk.

    :param ctx:        Combined type of a callback and rei struct
    :param data:       Contents of the preliminary review
    :param request_id: Unique identifier of the data request

    :returns: API status
    """
    # Force conversion of request_id to string
    request_id = str(request_id)

    # Validate data against schema
    if not datarequest_data_valid(ctx, data, PR_REVIEW):
        return api.Error("validation_fail",
                         "{} form data did not pass validation against its schema.".format(PR_REVIEW))

    # Permission check
    datarequest_action_permitted(ctx, request_id, ["PM"], [status.SUBMITTED])

    # Construct path to collection
    coll_path = "/{}/{}/{}".format(user.zone(ctx), DRCOLLECTION, request_id)

    # Write form data to disk
    try:
        file_write_and_lock(ctx, coll_path, PR_REVIEW + JSON_EXT, data, [GROUP_DM, GROUP_PM])
    except error.UUError as e:
        return api.Error('write_error', 'Could not write preliminary review data to disk: {}'.format(e))

    # Get decision
    decision = data['preliminary_review']

    # Update data request status
    if decision == "Accepted for data manager review":
        status_set(ctx, request_id, status.PRELIMINARY_ACCEPT)
    elif decision == "Rejected":
        datarequest_feedback_write(ctx, request_id, data['feedback_for_researcher'])
        status_set(ctx, request_id, status.PRELIMINARY_REJECT)
    elif decision == "Rejected (resubmit)":
        datarequest_feedback_write(ctx, request_id, data['feedback_for_researcher'])
        status_set(ctx, request_id, status.PRELIMINARY_RESUBMIT)
    else:
        return api.Error("InvalidData", "Invalid value for preliminary_review in preliminary review JSON data.")


@api.make()
def api_datarequest_preliminary_review_get(ctx, request_id):
    """Retrieve a preliminary review.

    :param ctx:        Combined type of a callback and rei struct
    :param request_id: Unique identifier of the data request

    :returns: Preliminary review JSON or API error on failure
    """
    # Force conversion of request_id to string
    request_id = str(request_id)

    # Permission check
    datarequest_action_permitted(ctx, request_id, ["PM", "DM", "REV"], None)

    return datarequest_preliminary_review_get(ctx, request_id)


def datarequest_preliminary_review_get(ctx, request_id):
    """Retrieve a preliminary review.

    :param ctx:        Combined type of a callback and rei struct
    :param request_id: Unique identifier of the data request

    :returns: Preliminary review JSON or API error on failure
    """
    # Force conversion of request_id to string
    request_id = str(request_id)

    # Construct filename
    coll_path = "/{}/{}/{}".format(user.zone(ctx), DRCOLLECTION, request_id)
    file_name = PR_REVIEW + JSON_EXT
    file_path = "{}/{}".format(coll_path, file_name)

    # Get the contents of the review JSON file
    try:
        return data_object.read(ctx, file_path)
    except error.UUError as e:
        return api.Error("ReadError", "Could not get preliminary review data: {}.".format(e))


@api.make()
def api_datarequest_datamanager_review_submit(ctx, data, request_id):
    """Persist a datamanager review to disk.

    :param ctx:        Combined type of a callback and rei struct
    :param data:       Contents of the datamanager review
    :param request_id: Unique identifier of the data request

    :returns: API status
    """
    # Force conversion of request_id to string
    request_id = str(request_id)

    # Validate data against schema
    if not datarequest_data_valid(ctx, data, DM_REVIEW):
        return api.Error("validation_fail",
                         "{} form data did not pass validation against its schema.".format(DM_REVIEW))

    # Permission check
    datarequest_action_permitted(ctx, request_id, ["DM"], [status.PRELIMINARY_ACCEPT])

    # Construct path to collection
    coll_path = "/{}/{}/{}".format(user.zone(ctx), DRCOLLECTION, request_id)

    # Add reviewing data manager to reviewing_dm field of data
    data['reviewing_dm'] = user.name(ctx)

    # Write form data to disk
    try:
        file_write_and_lock(ctx, coll_path, DM_REVIEW + JSON_EXT, data, [GROUP_DM, GROUP_PM])
    except error.UUError:
        return api.Error('write_error', 'Could not write data manager review data to disk')

    # Get decision
    decision = data['datamanager_review']

    # Update data request status
    if decision == "Accepted":
        status_set(ctx, request_id, status.DATAMANAGER_ACCEPT)
    elif decision == "Rejected":
        status_set(ctx, request_id, status.DATAMANAGER_REJECT)
    elif decision == "Rejected (resubmit)":
        status_set(ctx, request_id, status.DATAMANAGER_RESUBMIT)
    else:
        return api.Error("InvalidData", "Invalid value for decision in data manager review JSON data.")


@api.make()
def api_datarequest_datamanager_review_get(ctx, request_id):
    """Retrieve a data manager review.

    :param ctx:        Combined type of a callback and rei struct
    :param request_id: Unique identifier of the data request

    :returns: Datamanager review JSON or API error on failure
    """
    # Force conversion of request_id to string
    request_id = str(request_id)

    # Permission check
    datarequest_action_permitted(ctx, request_id, ["PM", "DM", "REV"], None)

    # Retrieve and return datamanager review
    return datarequest_datamanager_review_get(ctx, request_id)


def datarequest_datamanager_review_get(ctx, request_id):
    """Retrieve a data manager review.

    :param ctx:        Combined type of a callback and rei struct
    :param request_id: Unique identifier of the data request

    :returns: Datamanager review JSON or API error on failure
    """
    # Force conversion of request_id to string
    request_id = str(request_id)

    # Construct filename
    coll_path = "/{}/{}/{}".format(user.zone(ctx), DRCOLLECTION, request_id)
    file_name = DM_REVIEW + JSON_EXT
    file_path = "{}/{}".format(coll_path, file_name)

    # Get the contents of the data manager review JSON file
    try:
        return data_object.read(ctx, file_path)
    except error.UUError as e:
        return api.Error("ReadError", "Could not get data manager review data: {}.".format(e))


@api.make()
def api_datarequest_dac_members_get(ctx, request_id):
    return datarequest_dac_members_get(ctx, request_id)


def datarequest_dac_members_get(ctx, request_id):
    """Get list of DAC members

    :param ctx:        Combined type of a callback and rei struct
    :param request_id: Unique identifier of the data request

    :returns: List of DAC members
    """
    dac_members = map(lambda member: member[0], group.members(ctx, GROUP_DAC))
    request_owner = datarequest_owner_get(ctx, request_id)
    if request_owner in dac_members:
        dac_members.remove(request_owner)
    if "rods" in dac_members:
        dac_members.remove("rods")

    return dac_members


@api.make()
def api_datarequest_assignment_submit(ctx, data, request_id):
    """Persist an assignment to disk.

    :param ctx:        Combined type of a callback and rei struct
    :param data:       Contents of the assignment
    :param request_id: Unique identifier of the data request

    :returns: API status
    """
    # Force conversion of request_id to string
    request_id = str(request_id)

    # Validate data against schema
    dac_members = datarequest_dac_members_get(ctx, request_id)
    schema      = datarequest_schema_get(ctx, ASSIGNMENT)
    schema['schema']['dependencies']['decision']['oneOf'][0]['properties']['assign_to']['items']['enum']      = dac_members
    schema['schema']['dependencies']['decision']['oneOf'][0]['properties']['assign_to']['items']['enumNames'] = dac_members
    if not datarequest_data_valid(ctx, data, schema=schema):
        return api.Error("validation_fail",
                         "{} form data did not pass validation against its schema.".format(ASSIGNMENT))

    # Permission check
    datarequest_action_permitted(ctx, request_id, ["PM"], [status.DATAMANAGER_ACCEPT,
                                                           status.DATAMANAGER_REJECT,
                                                           status.DATAMANAGER_RESUBMIT])

    # Construct path to collection
    coll_path = "/{}/{}/{}".format(user.zone(ctx), DRCOLLECTION, request_id)

    # Set date of end of review period as metadata on the datarequest
    current_timestamp               = int(time.time())
    review_period_length_in_seconds = data['review_period_length'] * 86400
    end_of_review_period_timestamp  = str(current_timestamp + review_period_length_in_seconds)
    metadata_set(ctx, request_id, "endOfReviewPeriod", end_of_review_period_timestamp)

    # Write form data to disk
    try:
        # Determine who is permitted to read
        permitted_to_read = [GROUP_DM, GROUP_PM]
        if 'assign_to' in data.keys():
            permitted_to_read = permitted_to_read + data['assign_to'][:]

        # Write form data to disk
        file_write_and_lock(ctx, coll_path, ASSIGNMENT + JSON_EXT, data, permitted_to_read)
    except error.UUError:
        return api.Error('write_error', 'Could not write assignment data to disk')

    # Get decision
    decision = data['decision']

    # Update data request status
    if decision == "Accepted for review":
        assignees = json.dumps(data['assign_to'])
        assign_request(ctx, assignees, request_id)
        status_set(ctx, request_id, status.UNDER_REVIEW)
    elif decision == "Rejected":
        datarequest_feedback_write(ctx, request_id, data['feedback_for_researcher'])
        status_set(ctx, request_id, status.REJECTED_AFTER_DATAMANAGER_REVIEW)
    elif decision == "Rejected (resubmit)":
        datarequest_feedback_write(ctx, request_id, data['feedback_for_researcher'])
        status_set(ctx, request_id, status.RESUBMIT_AFTER_DATAMANAGER_REVIEW)
    else:
        return api.Error("InvalidData", "Invalid value for 'decision' key in datamanager review review JSON data.")


def assign_request(ctx, assignees, request_id):
    """Assign a data request to one or more DAC members for review.

    :param ctx:        Combined type of a callback and rei struct
    :param assignees:  JSON-formatted array of DAC members
    :param request_id: Unique identifier of the data request
    """
    # Construct data request collection path
    coll_path = "/{}/{}/{}".format(user.zone(ctx), DRCOLLECTION, request_id)

    # Grant read permissions on relevant files of data request
    attachments = datarequest_attachments_get(ctx, request_id)
    attachments = map(lambda attachment: ATTACHMENTS_PATHNAME + "/" + attachment, attachments)
    for assignee in json.loads(assignees):
        for doc in map(lambda filename: filename + JSON_EXT, [DATAREQUEST, PR_REVIEW, DM_REVIEW]) + attachments:
            file_path = "{}/{}".format(coll_path, doc)
            ctx.adminTempWritePermission(file_path, "grantread", "{}#{}".format(assignee, user.zone(ctx)))

    # Assign the data request by adding a delayed rule that sets one or more
    # "assignedForReview" attributes on the datarequest (the number of
    # attributes is determined by the number of assignees) ...
    status = ""
    status_info = ""
    ctx.requestDatarequestMetadataChange(coll_path,
                                         "assignedForReview",
                                         assignees,
                                         str(len(json.loads(assignees))),
                                         status, status_info)

    # ... and triggering the processing of delayed rules
    ctx.adminDatarequestActions()


@api.make()
def api_datarequest_assignment_get(ctx, request_id):
    """Retrieve assignment.

    :param ctx:        Combined type of a callback and rei struct
    :param request_id: Unique identifier of the data request

    :returns: Datarequest assignment JSON or API error on failure
    """
    # Force conversion of request_id to string
    request_id = str(request_id)

    # Permission check
    datarequest_action_permitted(ctx, request_id, ["PM"], None)

    return datarequest_assignment_get(ctx, request_id)


def datarequest_assignment_get(ctx, request_id):
    """Retrieve an assignment

    :param ctx:        Combined type of a callback and rei struct
    :param request_id: Unique identifier of the data request

    :returns: Assignment JSON or API error on failure
    """
    # Force conversion of request_id to string
    request_id = str(request_id)

    # Construct filename
    coll_path = "/{}/{}/{}".format(user.zone(ctx), DRCOLLECTION, request_id)
    file_name = ASSIGNMENT + JSON_EXT
    file_path = "{}/{}".format(coll_path, file_name)

    # Get the contents of the assignment JSON file
    try:
        return data_object.read(ctx, file_path)
    except error.UUError:
        return api.Error("ReadError", "Could not get assignment data.")


@api.make()
def api_datarequest_review_submit(ctx, data, request_id):
    """Persist a data request review to disk.

    :param ctx:        Combined type of a callback and rei struct
    :param data:       Contents of the review
    :param request_id: Unique identifier of the data request

    :returns: A JSON dict with status info for the front office
    """
    # Force conversion of request_id to string
    request_id = str(request_id)

    # Validate data against schema
    if not datarequest_data_valid(ctx, data, REVIEW):
        return api.Error("validation_fail",
                         "{} form data did not pass validation against its schema.".format(REVIEW))

    # Permission check
    datarequest_action_permitted(ctx, request_id, ["PM"], [status.UNDER_REVIEW])

    # Construct path to collection
    coll_path = "/{}/{}/{}".format(user.zone(ctx), DRCOLLECTION, request_id)

    # Write form data to disk
    try:
        readers = [GROUP_PM] + map(lambda reviewer: reviewer + "#" + user.zone(ctx),
                                   datarequest_reviewers_get(ctx, request_id))
        file_write_and_lock(ctx, coll_path, REVIEW + "_{}".format(user.name(ctx)) + JSON_EXT, data, readers)
    except error.UUError as e:
        return api.Error('write_error', 'Could not write review data to disk: {}.'.format(e))

    # Remove the assignedForReview attribute of this user by first fetching
    # the list of reviewers ...
    reviewers = []

    iter = row_iterator(
        "META_DATA_ATTR_VALUE",
        "COLL_NAME = '{}' AND DATA_NAME = '{}' AND META_DATA_ATTR_NAME = 'assignedForReview'".format(coll_path, DATAREQUEST + JSON_EXT),
        AS_LIST, ctx)

    for row in iter:
        reviewer = row[0]
        reviewers.append(reviewer)

    # ... then removing the current reviewer from the list
    reviewers.remove(user.name(ctx))

    # ... and then updating the assignedForReview attributes
    status_code = ""
    status_info = ""
    ctx.requestDatarequestMetadataChange(coll_path,
                                         "assignedForReview",
                                         json.dumps(reviewers),
                                         str(len(reviewers)),
                                         status_code, status_info)
    ctx.adminDatarequestActions()

    # Set a reviewedBy attribute
    metadata_set(ctx, request_id, "reviewedBy", user.name(ctx))

    # If there are no reviewers left, update data request status
    if len(reviewers) < 1:
        status_set(ctx, request_id, status.REVIEWED)


@api.make()
def api_datarequest_reviews_get(ctx, request_id):
    """Retrieve a data request review.

    :param ctx:        Combined type of a callback and rei struct
    :param request_id: Unique identifier of the data request

    :returns: Datarequest review JSON or API error on failure
    """
    # Force conversion of request_id to string
    request_id = str(request_id)

    # Permission check
    datarequest_action_permitted(ctx, request_id, ["PM", "REV"], None)

    # Construct filename
    coll_path = "/{}/{}/{}".format(user.zone(ctx), DRCOLLECTION, request_id)
    file_name = 'review_%.json'

    # Get the review JSON files
    reviews = []
    rows = row_iterator(["DATA_NAME"],
                        "COLL_NAME = '{}' AND DATA_NAME like '{}'".format(coll_path, file_name),
                        AS_DICT, ctx)
    for row in rows:
        file_path = "{}/{}".format(coll_path, row['DATA_NAME'])
        try:
            reviews.append(json.loads(data_object.read(ctx, file_path)))
        except error.UUError as e:
            return api.Error("ReadError", "Could not get review data: {}.".format(e))

    return json.dumps(reviews)


@api.make()
def api_datarequest_evaluation_submit(ctx, data, request_id):
    """Persist an evaluation to disk.

    :param ctx:        Combined type of a callback and rei struct
    :param data:       Contents of the evaluation
    :param request_id: Unique identifier of the data request

    :returns: API status
    """
    # Force conversion of request_id to string
    request_id = str(request_id)

    # Validate data against schema
    if not datarequest_data_valid(ctx, data, EVALUATION):
        return api.Error("validation_fail",
                         "{} form data did not pass validation against its schema.".format(EVALUATION))

    # Permission check
    datarequest_action_permitted(ctx, request_id, ["PM"], [status.REVIEWED])

    # Construct path to collection
    coll_path = "/{}/{}/{}".format(user.zone(ctx), DRCOLLECTION, request_id)

    # Write approval conditions to disk if applicable
    if 'approval_conditions' in data:
        try:
            file_write_and_lock(ctx, coll_path, APPROVAL_CONDITIONS + JSON_EXT,
                                data['approval_conditions'], [datarequest_owner_get(ctx, request_id)])
        except error.UUError:
            return api.Error('write_error', 'Could not write approval conditions to disk')

    # Write form data to disk
    try:
        readers = [GROUP_PM] + map(lambda reviewer: reviewer + "#" + user.zone(ctx),
                                   datarequest_reviewers_get(ctx, request_id))
        file_write_and_lock(ctx, coll_path, EVALUATION + JSON_EXT, data, readers)
    except error.UUError:
        return api.Error('write_error', 'Could not write evaluation data to disk')

    # Get decision
    decision = data['evaluation']

    # Update data request status
    if decision == "Approved":
        if status_get(ctx, request_id) == status.DAO_SUBMITTED:
            status_set(ctx, request_id, status.DAO_APPROVED)
        else:
            status_set(ctx, request_id, status.APPROVED)
    elif decision == "Rejected":
        datarequest_feedback_write(ctx, request_id, data['feedback_for_researcher'])
        status_set(ctx, request_id, status.REJECTED)
    elif decision == "Rejected (resubmit)":
        datarequest_feedback_write(ctx, request_id, data['feedback_for_researcher'])
        status_set(ctx, request_id, status.RESUBMIT)
    else:
        return api.Error("InvalidData", "Invalid value for 'evaluation' key in evaluation JSON data.")


@api.make()
def api_datarequest_approval_conditions_get(ctx, request_id):
    """Retrieve approval conditions

    :param ctx:        Combined type of a callback and rei struct
    :param request_id: Unique identifier of the data request

    :returns: Approval conditions JSON or API error on failure
    """
    # Force conversion of request_id to string
    request_id = str(request_id)

    # Permission check
    datarequest_action_permitted(ctx, request_id, ["OWN"], None)

    # Construct filename
    coll_path = "/{}/{}/{}".format(user.zone(ctx), DRCOLLECTION, request_id)
    file_name = APPROVAL_CONDITIONS + JSON_EXT
    file_path = "{}/{}".format(coll_path, file_name)

    # Check for presence of approval conditions
    if (data_object.exists(ctx, file_path)):
        # If present, get and return the approval conditions
        try:
            return data_object.read(ctx, file_path)
        except error.UUError:
            return api.Error("ReadError", "Could not get approval conditions.")
    else:
        # If not, return None
        return None


@api.make()
def api_datarequest_evaluation_get(ctx, request_id):
    """Retrieve an evaluation.

    :param ctx:        Combined type of a callback and rei struct
    :param request_id: Unique identifier of the data request

    :returns: Evaluation JSON or API error on failure
    """
    # Force conversion of request_id to string
    request_id = str(request_id)

    # Permission check
    datarequest_action_permitted(ctx, request_id, ["PM", "DAC"], None)

    return datarequest_evaluation_get(ctx, request_id)


def datarequest_evaluation_get(ctx, request_id):
    """Retrieve an evaluation

    :param ctx:        Combined type of a callback and rei struct
    :param request_id: Unique identifier of the data request

    :returns: Evaluation JSON or API error on failure
    """
    # Force conversion of request_id to string
    request_id = str(request_id)

    # Construct filename
    coll_path = "/{}/{}/{}".format(user.zone(ctx), DRCOLLECTION, request_id)
    file_name = EVALUATION + JSON_EXT
    file_path = "{}/{}".format(coll_path, file_name)

    # Get the contents of the assignment JSON file
    try:
        return data_object.read(ctx, file_path)
    except error.UUError:
        return api.Error("ReadError", "Could not get evaluation data.")


def datarequest_feedback_write(ctx, request_id, feedback):
    """ Write feedback to researcher to a separate file and grant the researcher read access

    :param ctx:        Combined type of a callback and rei struct
    :param request_id: Unique identifier of the data request
    :param feedback:   String containing the feedback for the researcher

    :returns:          API status
    """
    # Force conversion of request_id to string
    request_id = str(request_id)

    # Construct path to feedback file
    coll_path = "/{}/{}/{}".format(user.zone(ctx), DRCOLLECTION, request_id)

    # Write form data to disk
    try:
        file_write_and_lock(ctx, coll_path, FEEDBACK + JSON_EXT, feedback, [GROUP_PM])
    except error.UUError:
        return api.Error('write_error', 'Could not write feedback data to disk.')

    # Grant researcher read permissions
    try:
        msi.set_acl(ctx, "default", "read", datarequest_owner_get(ctx, request_id),
                    "{}/{}".format(coll_path, FEEDBACK + JSON_EXT))
    except error.UUError:
        return api.Error("PermissionError", "Could not grant read permissions on the feedback file to the data request owner.")


@api.make()
def api_datarequest_feedback_get(ctx, request_id):
    """Get feedback for researcher

    :param ctx:        Combined type of a callback and rei struct
    :param request_id: Unique identifier of the data request

    :returns:          JSON-formatted string containing feedback for researcher
    """
    # Force conversion of request_id to string
    request_id = str(request_id)

    # Permission check
    datarequest_action_permitted(ctx, request_id, ["OWN"],
                                 [status.PRELIMINARY_REJECT, status.PRELIMINARY_RESUBMIT,
                                  status.REJECTED_AFTER_DATAMANAGER_REVIEW,
                                  status.RESUBMIT_AFTER_DATAMANAGER_REVIEW, status.REJECTED,
                                  status.RESUBMIT])

    # Construct filename
    coll_path = "/{}/{}/{}".format(user.zone(ctx), DRCOLLECTION, request_id)
    file_path = "{}/{}".format(coll_path, FEEDBACK + JSON_EXT)

    # Get the contents of the feedback JSON file
    try:
        return data_object.read(ctx, file_path)
    except error.UUError as e:
        return api.Error("ReadError", "Could not get feedback data: {}.".format(e))


@api.make()
def api_datarequest_preregistration_submit(ctx, data, request_id):
    """Persist a preregistration to disk.

    :param ctx:        Combined type of a callback and rei struct
    :param data:       Contents of the preregistration
    :param request_id: Unique identifier of the data request

    :returns: API status
    """
    # Force conversion of request_id to string
    request_id = str(request_id)

    # Validate data against schema
    if not datarequest_data_valid(ctx, data, PREREGISTRATION):
        return api.Error("validation_fail",
                         "{} form data did not pass validation against its schema.".format(PREREGISTRATION))

    # Permission check
    datarequest_action_permitted(ctx, request_id, ["OWN"], [status.APPROVED])

    # Construct path to collection
    coll_path = "/{}/{}/{}".format(user.zone(ctx), DRCOLLECTION, request_id)

    # Write form data to disk
    try:
        file_write_and_lock(ctx, coll_path, PREREGISTRATION + JSON_EXT, data, [user.full_name(ctx), GROUP_PM])
    except error.UUError:
        return api.Error('write_error', 'Could not write preregistration data to disk')

    # Set status
    status_set(ctx, request_id, status.PREREGISTRATION_SUBMITTED)


@api.make()
def api_datarequest_preregistration_get(ctx, request_id):
    """Retrieve a preregistration.

    :param ctx:        Combined type of a callback and rei struct
    :param request_id: Unique identifier of the data request

    :returns: Preregistration JSON or API error on failure
    """
    # Force conversion of request_id to string
    request_id = str(request_id)

    # Permission check
    datarequest_action_permitted(ctx, request_id, ["PM"], None)

    return datarequest_preregistration_get(ctx, request_id)


def datarequest_preregistration_get(ctx, request_id):
    """Retrieve a preregistration.

    :param ctx:        Combined type of a callback and rei struct
    :param request_id: Unique identifier of the data request

    :returns: Preregistration JSON or API error on failure
    """
    # Force conversion of request_id to string
    request_id = str(request_id)

    # Construct filename
    coll_path = "/{}/{}/{}".format(user.zone(ctx), DRCOLLECTION, request_id)
    file_name = PREREGISTRATION + JSON_EXT
    file_path = "{}/{}".format(coll_path, file_name)

    # Get the contents of the review JSON file
    try:
        return data_object.read(ctx, file_path)
    except error.UUError as e:
        return api.Error("ReadError", "Could not get preregistration data: {}.".format(e))


@api.make()
def api_datarequest_preregistration_confirm(ctx, request_id):
    """Set the status of a submitted datarequest to PREREGISTRATION_CONFIRMED.

    :param ctx:        Combined type of a callback and rei struct
    :param request_id: Unique identifier of the data request
    """
    # Force conversion of request_id to string
    request_id = str(request_id)

    # Permission check
    datarequest_action_permitted(ctx, request_id, ["PM"], [status.PREREGISTRATION_SUBMITTED])

    status_set(ctx, request_id, status.PREREGISTRATION_CONFIRMED)


@api.make()
def api_datarequest_dta_upload_permission(ctx, request_id, action):
    """
    :param ctx:        Combined type of a callback and rei struct
    :param request_id: Unique identifier of the data request
    :param action:     String specifying whether write permission must be granted ("grant") or
                       revoked ("revoke")

    :returns:          Nothing
    """
    # Force conversion of request_id to string
    request_id = str(request_id)

    # Permission check
    datarequest_action_permitted(ctx, request_id, ["DM"], [status.APPROVED,
                                                           status.DAO_APPROVED])

    # Check if action is valid
    if action not in ["grant", "revoke"]:
        return api.Error("InputError", "Invalid action input parameter.")

    # Grant/revoke temporary write permissions
    dta_coll_path = "/{}/{}/{}/{}".format(user.zone(ctx), DRCOLLECTION, request_id, DTA_PATHNAME)
    ctx.adminTempWritePermission(dta_coll_path, action)


@api.make()
def api_datarequest_dta_post_upload_actions(ctx, request_id, filename):
    """Grant read permissions on the DTA to the owner of the associated data request.

    :param ctx:        Combined type of a callback and rei struct
    :param request_id: Unique identifier of the data request
    :param filename:   Filename of DTA
    """
    # Force conversion of request_id to string
    request_id = str(request_id)

    # Permission check
    datarequest_action_permitted(ctx, request_id, ["DM"], [status.APPROVED,
                                                           status.DAO_APPROVED])

    # Set permissions
    file_path = "/{}/{}/{}/{}/{}".format(user.zone(ctx), DRCOLLECTION, request_id, DTA_PATHNAME,
                                         filename)
    msi.set_acl(ctx, "default", "read", GROUP_DM, file_path)
    msi.set_acl(ctx, "default", "read", GROUP_PM, file_path)
    msi.set_acl(ctx, "default", "read", datarequest_owner_get(ctx, request_id), file_path)

    # Set status to dta_ready
    status_set(ctx, request_id, status.DTA_READY)


@api.make()
def api_datarequest_dta_path_get(ctx, request_id):
    return datarequest_dta_path_get(ctx, request_id)


def datarequest_dta_path_get(ctx, request_id):

    """Get path to DTA

    :param ctx:        Combined type of a callback and rei struct
    :param request_id: Unique identifier of the data request

    :returns:          Path to DTA
    """
    # Force conversion of request_id to string
    request_id = str(request_id)

    # Permission check
    datarequest_action_permitted(ctx, request_id, ["PM", "DM", "OWN"], None)

    coll_path = "/{}/{}/{}/{}".format(user.zone(ctx), DRCOLLECTION, request_id, DTA_PATHNAME)
    return list(collection.data_objects(ctx, coll_path))[0]


@api.make()
def api_datarequest_signed_dta_upload_permission(ctx, request_id, action):
    """
    :param ctx:        Combined type of a callback and rei struct
    :param request_id: Unique identifier of the data request
    :param action:     String specifying whether write permission must be granted ("grant") or
                       revoked ("revoke")

    :returns:          Nothing
    """
    # Force conversion of request_id to string
    request_id = str(request_id)

    # Permission check
    datarequest_action_permitted(ctx, request_id, ["OWN"], [status.DTA_READY])

    # Check if action is valid
    if action not in ["grant", "grantread"]:
        return api.Error("InputError", "Invalid action input parameter.")

    # Grant/revoke temporary write permissions
    dta_coll_path = "/{}/{}/{}/{}".format(user.zone(ctx), DRCOLLECTION, request_id, SIGDTA_PATHNAME)
    ctx.adminTempWritePermission(dta_coll_path, action)


@api.make()
def api_datarequest_signed_dta_post_upload_actions(ctx, request_id, filename):
    """Grant read permissions on the signed DTA to the datamanagers group.

    :param ctx:        Combined type of a callback and rei struct
    :param request_id: Unique identifier of the data request
    :param filename:   Filename of signed DTA
    """
    # Force conversion of request_id to string
    request_id = str(request_id)

    # Permission check
    datarequest_action_permitted(ctx, request_id, ["OWN"], [status.DTA_READY])

    # Set permissions
    file_path = "/{}/{}/{}/{}/{}".format(user.zone(ctx), DRCOLLECTION, request_id, SIGDTA_PATHNAME,
                                         filename)
    msi.set_acl(ctx, "default", "read", GROUP_DM, file_path)
    msi.set_acl(ctx, "default", "read", GROUP_PM, file_path)
    msi.set_acl(ctx, "default", "read", datarequest_owner_get(ctx, request_id), file_path)

    # Set status to dta_signed
    status_set(ctx, request_id, status.DTA_SIGNED)


@api.make()
def api_datarequest_signed_dta_path_get(ctx, request_id):
    """Get path to signed DTA

    :param ctx:        Combined type of a callback and rei struct
    :param request_id: Unique identifier of the data request

    :returns:          Path to signed DTA
    """
    # Force conversion of request_id to string
    request_id = str(request_id)

    # Permission check
    datarequest_action_permitted(ctx, request_id, ["PM", "DM", "OWN"], None)

    coll_path = "/{}/{}/{}/{}".format(user.zone(ctx), DRCOLLECTION, request_id, SIGDTA_PATHNAME)
    return list(collection.data_objects(ctx, coll_path))[0]


@api.make()
def api_datarequest_data_ready(ctx, request_id):
    """Set the status of a submitted datarequest to DATA_READY.

    :param ctx:        Combined type of a callback and rei struct
    :param request_id: Unique identifier of the data request
    """
    # Force conversion of request_id to string
    request_id = str(request_id)

    # Permission check
    datarequest_action_permitted(ctx, request_id, ["DM"], [status.DTA_SIGNED])

    status_set(ctx, request_id, status.DATA_READY)


###################################################
#                   Email logic                   #
###################################################

def truncated_title_get(ctx, request_id):
    datarequest = json.loads(datarequest_get(ctx, request_id))
    study_title = datarequest['datarequest']['study_information']['title']

    return study_title if len(study_title) < 16 else study_title[0:15] + "..."


def send_emails(ctx, obj_name, status_to):
    # Get request ID
    temp, _       = pathutil.chop(obj_name)
    _, request_id = pathutil.chop(temp)

    # Get datarequest status
    datarequest_status = status_get(ctx, request_id)

    # Determine and invoke the appropriate email routine
    if datarequest_status == status.DAO_SUBMITTED:
        datarequest_submit_emails(ctx, request_id, dao=True)

    elif datarequest_status == status.SUBMITTED:
        datarequest_submit_emails(ctx, request_id)

    elif datarequest_status in (status.PRELIMINARY_ACCEPT,
                                status.PRELIMINARY_REJECT,
                                status.PRELIMINARY_RESUBMIT):
        preliminary_review_emails(ctx, request_id, datarequest_status)

    elif datarequest_status in (status.DATAMANAGER_ACCEPT,
                                status.DATAMANAGER_REJECT,
                                status.DATAMANAGER_RESUBMIT):
        datamanager_review_emails(ctx, request_id, datarequest_status)

    elif datarequest_status in (status.UNDER_REVIEW,
                                status.REJECTED_AFTER_DATAMANAGER_REVIEW,
                                status.RESUBMIT_AFTER_DATAMANAGER_REVIEW):
        assignment_emails(ctx, request_id, datarequest_status)

    elif datarequest_status == status.REVIEWED:
        review_emails(ctx, request_id)

    elif datarequest_status in (status.APPROVED,
                                status.REJECTED,
                                status.RESUBMIT):
        evaluation_emails(ctx, request_id, datarequest_status)

    elif datarequest_status == status.PREREGISTRATION_SUBMITTED:
        preregistration_submit_emails(ctx, request_id)

    elif datarequest_status == status.PREREGISTRATION_CONFIRMED:
        datarequest_approved_emails(ctx, request_id)

    elif datarequest_status == status.DAO_APPROVED:
        datarequest_approved_emails(ctx, request_id, dao=True)

    elif datarequest_status == status.DTA_READY:
        dta_post_upload_actions_emails(ctx, request_id)

    elif datarequest_status == status.DTA_SIGNED:
        signed_dta_post_upload_actions_emails(ctx, request_id)

    elif datarequest_status == status.DATA_READY:
        data_ready_emails(ctx, request_id)


def datarequest_submit_emails(ctx, request_id, dao=False):
    # Get (source data for) email input parameters
    datarequest      = json.loads(datarequest_get(ctx, request_id))
    researcher       = datarequest['contact']['principal_investigator']
    researcher_email = datarequest_owner_get(ctx, request_id)
    cc               = cc_email_addresses_get(datarequest['contact'])
    study_title      = datarequest['datarequest']['study_information']['title']
    truncated_title  = truncated_title_get(ctx, request_id)
    pm_members       = group.members(ctx, GROUP_PM)
    timestamp        = datetime.fromtimestamp(int(datarequest['submission_timestamp']))
    resubmission     = "previous_request_id" in datarequest

    # Send email to researcher and project manager
    mail_datarequest_researcher(ctx, truncated_title, resubmission, researcher_email,
                                researcher['name'],
                                request_id, cc, dao)
    for pm_member in pm_members:
        pm_email, _ = pm_member
        if dao:
            mail_datarequest_dao_pm(ctx, truncated_title, resubmission, pm_email, request_id,
                                    researcher['name'],
                                    researcher_email, researcher['institution'],
                                    researcher['department'], timestamp, study_title)
        else:
            mail_datarequest_pm(ctx, truncated_title, resubmission, pm_email, request_id,
                                researcher['name'],
                                researcher_email, researcher['institution'],
                                researcher['department'], timestamp, study_title)


def preliminary_review_emails(ctx, request_id, datarequest_status):
    # Get (source data for) email input parameters
    datamanager_members = group.members(ctx, GROUP_DM)
    truncated_title     = truncated_title_get(ctx, request_id)

    # Email datamanager
    if datarequest_status == status.PRELIMINARY_ACCEPT:
        for datamanager_member in datamanager_members:
            datamanager_email, _ = datamanager_member
            mail_preliminary_review_accepted(ctx, truncated_title, datamanager_email, request_id)
        return

    # Email researcher with feedback and call to action
    elif datarequest_status in (status.PRELIMINARY_REJECT, status.PRELIMINARY_RESUBMIT):
        # Get additional (source data for) email input parameters
        datarequest             = json.loads(datarequest_get(ctx, request_id))
        researcher              = datarequest['contact']['principal_investigator']
        researcher_email        = datarequest_owner_get(ctx, request_id)
        cc                      = cc_email_addresses_get(datarequest['contact'])
        pm_email, _             = filter(lambda x: x[0] != "rods", group.members(ctx, GROUP_PM))[0]
        preliminary_review      = json.loads(datarequest_preliminary_review_get(ctx, request_id))
        feedback_for_researcher = preliminary_review['feedback_for_researcher']

        # Send emails
        if datarequest_status == status.PRELIMINARY_RESUBMIT:
            mail_resubmit(ctx, truncated_title, researcher_email, researcher['name'],
                          feedback_for_researcher, pm_email, request_id, cc)
        elif datarequest_status == status.PRELIMINARY_REJECT:
            mail_rejected(ctx, truncated_title, researcher_email, researcher['name'],
                          feedback_for_researcher, pm_email, request_id, cc)


def datamanager_review_emails(ctx, request_id, datarequest_status):
    # Get (source data for) email input parameters
    pm_members          = group.members(ctx, GROUP_PM)
    datamanager_review  = json.loads(datarequest_datamanager_review_get(ctx, request_id))
    datamanager_remarks = (datamanager_review['datamanager_remarks'] if 'datamanager_remarks' in
                           datamanager_review else "")
    truncated_title     = truncated_title_get(ctx, request_id)

    # Send emails
    for pm_member in pm_members:
        pm_email, _ = pm_member
        if datarequest_status   == status.DATAMANAGER_ACCEPT:
            mail_datamanager_review_accepted(ctx, truncated_title, pm_email, request_id)
        elif datarequest_status == status.DATAMANAGER_RESUBMIT:
            mail_datamanager_review_resubmit(ctx, truncated_title, pm_email, datamanager_remarks,
                                             request_id)
        elif datarequest_status == status.DATAMANAGER_REJECT:
            mail_datamanager_review_rejected(ctx, truncated_title, pm_email, datamanager_remarks,
                                             request_id)


def assignment_emails(ctx, request_id, datarequest_status):
    # Get (source data for) email input parameters
    datarequest      = json.loads(datarequest_get(ctx, request_id))
    researcher       = datarequest['contact']['principal_investigator']
    researcher_email = datarequest_owner_get(ctx, request_id)
    cc               = cc_email_addresses_get(datarequest['contact'])
    study_title      = datarequest['datarequest']['study_information']['title']
    assignment       = json.loads(datarequest_assignment_get(ctx, request_id))
    truncated_title  = truncated_title_get(ctx, request_id)

    # Send emails
    if datarequest_status == status.UNDER_REVIEW:
        assignees = assignment['assign_to']
        mail_assignment_accepted_researcher(ctx, truncated_title, researcher_email,
                                            researcher['name'], request_id, cc)
        for assignee_email in assignees:
            mail_assignment_accepted_assignee(ctx, truncated_title, assignee_email, study_title,
                                              assignment['review_period_length'], request_id)
    elif datarequest_status in (status.RESUBMIT_AFTER_DATAMANAGER_REVIEW,
                                status.REJECTED_AFTER_DATAMANAGER_REVIEW):
        # Get additional email input parameters
        feedback_for_researcher = assignment['feedback_for_researcher']
        pm_email, _             = filter(lambda x: x[0] != "rods", group.members(ctx, GROUP_PM))[0]

        # Send emails
        if datarequest_status == status.RESUBMIT_AFTER_DATAMANAGER_REVIEW:
            mail_resubmit(ctx, truncated_title, researcher_email, researcher['name'],
                          feedback_for_researcher, pm_email, request_id, cc)
        elif datarequest_status == status.REJECTED_AFTER_DATAMANAGER_REVIEW:
            mail_rejected(ctx, truncated_title, researcher_email, researcher['name'],
                          feedback_for_researcher, pm_email, request_id, cc)


def review_emails(ctx, request_id):
    # Get (source data for) email input parameters
    datarequest      = json.loads(datarequest_get(ctx, request_id))
    researcher       = datarequest['contact']['principal_investigator']
    researcher_email = datarequest_owner_get(ctx, request_id)
    cc               = cc_email_addresses_get(datarequest['contact'])
    pm_members       = group.members(ctx, GROUP_PM)
    truncated_title  = truncated_title_get(ctx, request_id)

    # Send emails
    mail_review_researcher(ctx, truncated_title, researcher_email, researcher['name'], request_id,
                           cc)
    for pm_member in pm_members:
        pm_email, _ = pm_member
        mail_review_pm(ctx, truncated_title, pm_email, request_id)


def evaluation_emails(ctx, request_id, datarequest_status):
    # Get (source data for) email input parameters
    datarequest             = json.loads(datarequest_get(ctx, request_id))
    researcher              = datarequest['contact']['principal_investigator']
    researcher_email        = datarequest_owner_get(ctx, request_id)
    cc                      = cc_email_addresses_get(datarequest['contact'])
    evaluation              = json.loads(datarequest_evaluation_get(ctx, request_id))
    feedback_for_researcher = (evaluation['feedback_for_researcher'] if 'feedback_for_researcher' in
                               evaluation else "")
    pm_email, _             = filter(lambda x: x[0] != "rods", group.members(ctx, GROUP_PM))[0]
    truncated_title         = truncated_title_get(ctx, request_id)

    # Send emails
    if datarequest_status == status.APPROVED:
        mail_evaluation_approved_researcher(ctx, truncated_title, researcher_email,
                                            researcher['name'], request_id, cc)
    elif datarequest_status == status.RESUBMIT:
        mail_resubmit(ctx, truncated_title, researcher_email, researcher['name'],
                      feedback_for_researcher, pm_email, request_id, cc)
    elif datarequest_status == status.REJECTED:
        mail_rejected(ctx, truncated_title, researcher_email, researcher['name'],
                      feedback_for_researcher, pm_email, request_id, cc)


def preregistration_submit_emails(ctx, request_id):
    # Get parameters
    truncated_title  = truncated_title_get(ctx, request_id)

    for pm_member in group.members(ctx, GROUP_PM):
        pm_email, _ = pm_member
        mail_preregistration_submit(ctx, truncated_title, pm_email, request_id)


def datarequest_approved_emails(ctx, request_id, dao=False):
    # Get parameters
    datarequest         = json.loads(datarequest_get(ctx, request_id))
    researcher          = datarequest['contact']['principal_investigator']
    researcher_email    = datarequest_owner_get(ctx, request_id)
    cc                  = cc_email_addresses_get(datarequest['contact'])
    datamanager_members = group.members(ctx, GROUP_DM)
    truncated_title     = truncated_title_get(ctx, request_id)

    # Send emails
    mail_datarequest_approved_researcher(ctx, truncated_title, researcher_email,
                                         researcher['name'],
                                         request_id, cc, dao)
    for datamanager_member in datamanager_members:
        datamanager_email, _ = datamanager_member
        if dao:
            mail_datarequest_approved_dao_dm(ctx, truncated_title, datamanager_email, request_id)
        else:
            reviewing_dm = json.loads(datarequest_datamanager_review_get(ctx, request_id))['reviewing_dm']
            mail_datarequest_approved_dm(ctx, truncated_title, reviewing_dm, datamanager_email,
                                         request_id)


def dta_post_upload_actions_emails(ctx, request_id):
    # Get (source data for) email input parameters
    datarequest      = json.loads(datarequest_get(ctx, request_id))
    researcher       = datarequest['contact']['principal_investigator']
    researcher_email = datarequest_owner_get(ctx, request_id)
    cc               = cc_email_addresses_get(datarequest['contact'])
    # (Also) cc project manager
    pm_email, _      = filter(lambda x: x[0] != "rods", group.members(ctx, GROUP_PM))[0]
    cc               = cc + ',{}'.format(pm_email) if cc else pm_email
    truncated_title  = truncated_title_get(ctx, request_id)

    # Send email
    mail_dta(ctx, truncated_title, researcher_email, researcher['name'], request_id, cc)


def signed_dta_post_upload_actions_emails(ctx, request_id):
    # Get (source data for) email input parameters
    datamanager_members = group.members(ctx, GROUP_DM)
    authoring_dm        = data_object.owner(ctx, datarequest_dta_path_get(ctx, request_id))[0]
    cc, _ = pm_email, _ = filter(lambda x: x[0] != "rods", group.members(ctx, GROUP_PM))[0]
    truncated_title     = truncated_title_get(ctx, request_id)

    # Send email
    for datamanager_member in datamanager_members:
        datamanager_email, _ = datamanager_member
        mail_signed_dta(ctx, truncated_title, authoring_dm, datamanager_email, request_id, cc)


def data_ready_emails(ctx, request_id):
    # Get (source data for) email input parameters
    datarequest      = json.loads(datarequest_get(ctx, request_id))
    researcher       = datarequest['contact']['principal_investigator']
    researcher_email = datarequest_owner_get(ctx, request_id)
    cc               = cc_email_addresses_get(datarequest['contact'])
    truncated_title  = truncated_title_get(ctx, request_id)

    # Send email
    mail_data_ready(ctx, truncated_title, researcher_email, researcher['name'], request_id, cc)


###################################################
#                 Email templates                 #
###################################################

def mail_datarequest_researcher(ctx, truncated_title, resubmission, researcher_email,
                                researcher_name, request_id, cc, dao):
    subject = u"YOUth data request {} (\"{}\") (data assessment only): {}".format(request_id, truncated_title, "resubmitted" if resubmission else "submitted") if dao else u"YOUth data request {} (\"{}\"): {}".format(request_id, truncated_title, "resubmitted" if resubmission else "submitted")

    return mail.send(ctx,
                     to=researcher_email,
                     cc=cc,
                     actor=user.full_name(ctx),
                     subject=subject,
                     body=u"""Dear {},

Your data request has been submitted.

You will be notified by email of the status of your request. You may also log into Yoda to view the status and other information about your data request.

The following link will take you directly to your data request: https://{}/datarequest/view/{}.

With kind regards,
YOUth
""".format(researcher_name, YODA_PORTAL_FQDN, request_id))


def mail_datarequest_pm(ctx, truncated_title, resubmission, pm_email, request_id, researcher_name,
                        researcher_email, researcher_institution, researcher_department,
                        submission_date, proposal_title):
    return mail.send(ctx,
                     to=pm_email,
                     actor=user.full_name(ctx),
                     subject=u"YOUth data request {} (\"{}\"): {}".format(request_id, truncated_title, "resubmitted" if resubmission else "submitted"),
                     body=u"""Dear project manager,

A new data request has been submitted.

Principal investigator: {} ({})
Affiliation: {}, {}
Date: {}
Request ID: {}
Proposal title: {}

The following link will take you to the preliminary review form: https://{}/datarequest/preliminary_review/{}.

With kind regards,
YOUth
""".format(researcher_name, researcher_email, researcher_institution, researcher_department,
                         submission_date, request_id, proposal_title, YODA_PORTAL_FQDN, request_id))


def mail_datarequest_dao_pm(ctx, truncated_title, resubmission, pm_email, request_id,
                            researcher_name, researcher_email, researcher_institution,
                            researcher_department, submission_date, proposal_title):
    return mail.send(ctx,
                     to=pm_email,
                     actor=user.full_name(ctx),
                     subject=u"YOUth data request {} (\"{}\") (data assessment only): {}".format(request_id, truncated_title, "resubmitted" if resubmission else "submitted"),
                     body=u"""Dear project manager,

A new data request (for the purpose of data assessment only) has been submitted.

Principal investigator: {} ({})
Affiliation: {}, {}
Date: {}
Request ID: {}
Proposal title: {}

The following link will take you to the evaluation form: https://{}/datarequest/evaluate/{}.

With kind regards,
YOUth
""".format(researcher_name, researcher_email, researcher_institution, researcher_department,
                         submission_date, request_id, proposal_title, YODA_PORTAL_FQDN, request_id))


def mail_preliminary_review_accepted(ctx, truncated_title, datamanager_email, request_id):
    return mail.send(ctx,
                     to=datamanager_email,
                     actor=user.full_name(ctx),
                     subject=u"YOUth data request {} (\"{}\"): accepted for data manager review".format(request_id, truncated_title),
                     body=u"""Dear data manager,

Data request {} has been approved for review by the YOUth project manager.

You are now asked to review the data request for any potential problems concerning the requested data and to submit your recommendation (accept, resubmit, or reject) to the YOUth project manager.

The following link will take you directly to the review form: https://{}/datarequest/datamanager_review/{}.

With kind regards,
YOUth
""".format(request_id, YODA_PORTAL_FQDN, request_id))


def mail_datamanager_review_accepted(ctx, truncated_title, pm_email, request_id):
    return mail.send(ctx,
                     to=pm_email,
                     actor=user.full_name(ctx),
                     subject=u"YOUth data request {} (\"{}\"): accepted by data manager".format(request_id, truncated_title),
                     body=u"""Dear project manager,

Data request {} has been accepted by the data manager.

The data manager's review is advisory. Please review the data manager's review (and if accepted, assign the data request for review to one or more DAC members). To do so, please navigate to the assignment form using this link https://{}/datarequest/assign/{}.

With kind regards,
YOUth
""".format(request_id, YODA_PORTAL_FQDN, request_id))


def mail_datamanager_review_resubmit(ctx, truncated_title, pm_email, datamanager_remarks, request_id):
    return mail.send(ctx,
                     to=pm_email,
                     actor=user.full_name(ctx),
                     subject=u"YOUth data request {} (\"{}\"): rejected (resubmit) by data manager".format(request_id, truncated_title),
                     body=u"""Dear project manager,

Data request {} has been rejected (resubmission allowed) by the data manager for the following reason(s):

{}

The data manager's review is advisory. Please review the data manager's review (and if accepted, assign the data request for review to one or more DAC members). To do so, please navigate to the assignment form using this link https://{}/datarequest/assign/{}.

With kind regards,
YOUth
""".format(request_id, datamanager_remarks, YODA_PORTAL_FQDN, request_id))


def mail_datamanager_review_rejected(ctx, truncated_title, pm_email, datamanager_remarks, request_id):
    return mail.send(ctx,
                     to=pm_email,
                     actor=user.full_name(ctx),
                     subject=u"YOUth data request {} (\"{}\"): rejected by data manager".format(request_id, truncated_title),
                     body=u"""Dear project manager,

Data request {} has been rejected by the data manager for the following reason(s):

{}

The data manager's review is advisory. Please review the data manager's review (and if accepted, assign the data request for review to one or more DAC members). To do so, please navigate to the assignment form using this link https://{}/datarequest/assign/{}.

With kind regards,
YOUth
""".format(request_id, datamanager_remarks, YODA_PORTAL_FQDN, request_id))


def mail_assignment_accepted_researcher(ctx, truncated_title, researcher_email, researcher_name, request_id, cc):
    return mail.send(ctx,
                     to=researcher_email,
                     cc=cc,
                     actor=user.full_name(ctx),
                     subject=u"YOUth data request {} (\"{}\"): under review".format(request_id, truncated_title),
                     body=u"""Dear {},

Your data request has passed a preliminary assessment and is now under review.

The following link will take you directly to your data request: https://{}/datarequest/view/{}.

With kind regards,
YOUth
""".format(researcher_name, YODA_PORTAL_FQDN, request_id))


def mail_assignment_accepted_assignee(ctx, truncated_title, assignee_email, proposal_title,
                                      review_period_length, request_id):
    return mail.send(ctx,
                     to=assignee_email,
                     actor=user.full_name(ctx),
                     subject=u"YOUth data request {} (\"{}\"): assigned".format(request_id, truncated_title),
                     body=u"""Dear DAC member,

Data request {} (proposal title: \"{}\") has been assigned to you for review. Please sign in to Yoda to view the data request and submit your review within {} days.

The following link will take you directly to the review form: https://{}/datarequest/review/{}.

With kind regards,
YOUth
""".format(request_id, proposal_title, review_period_length, YODA_PORTAL_FQDN, request_id))


def mail_review_researcher(ctx, truncated_title, researcher_email, researcher_name, request_id, cc):
    return mail.send(ctx,
                     to=researcher_email,
                     cc=cc,
                     actor=user.full_name(ctx),
                     subject=u"YOUth data request {} (\"{}\"): reviewed".format(request_id, truncated_title),
                     body=u"""Dear {},

Your data request been reviewed by the YOUth Data Access Committee and is awaiting final evaluation by the YOUth project manager.

The following link will take you directly to your data request: https://{}/datarequest/view/{}.

With kind regards,
YOUth
""".format(researcher_name, YODA_PORTAL_FQDN, request_id))


def mail_review_pm(ctx, truncated_title, pm_email, request_id):
    return mail.send(ctx,
                     to=pm_email,
                     actor=user.full_name(ctx),
                     subject=u"YOUth data request {} (\"{}\"): reviewed".format(request_id, truncated_title),
                     body=u"""Dear project manager,

Data request {} has been reviewed by the YOUth Data Access Committee and is awaiting your final evaluation.

Please log into Yoda to evaluate the data request. The following link will take you directly to the evaluation form: https://{}/datarequest/evaluate/{}.

With kind regards,
YOUth
""".format(request_id, YODA_PORTAL_FQDN, request_id))


def mail_evaluation_approved_researcher(ctx, truncated_title, researcher_email, researcher_name,
                                        request_id, cc):
    return mail.send(ctx,
                     to=researcher_email,
                     cc=cc,
                     actor=user.full_name(ctx),
                     subject=u"YOUth data request {} (\"{}\"): approved".format(request_id, truncated_title),
                     body=u"""Dear {},

Congratulations! Your data request has been approved. You are now asked to preregister your study in the YOUth Open Science Framework preregistry. To do so, please navigate to the preregistration form using this link: https://{}/datarequest/preregister/{}.

With kind regards,
YOUth
""".format(researcher_name, YODA_PORTAL_FQDN, request_id))


def mail_preregistration_submit(ctx, truncated_title, pm_email, request_id):
    return mail.send(ctx,
                     to=pm_email,
                     actor=user.full_name(ctx),
                     subject=u"YOUth data request {} (\"{}\"): preregistration submitted".format(request_id, truncated_title),
                     body=u"""Dear project manager,

Data request {} has been preregistered by the researcher. You are now asked to review and confirm the preregistration. The following link will take you directly to the data request, where you may confirm the preregistration: https://{}/datarequest/view/{}.

With kind regards,
YOUth
""".format(request_id, YODA_PORTAL_FQDN, request_id))


def mail_datarequest_approved_dm(ctx, truncated_title, reviewing_dm, datamanager_email, request_id):
    return mail.send(ctx,
                     to=datamanager_email,
                     actor=user.full_name(ctx),
                     subject=u"YOUth data request {} (\"{}\"): approved".format(request_id, truncated_title),
                     body=u"""Dear data manager,

Data request {} has been approved by the YOUth project manager (and has passed the data manager review of {}). Please sign in to Yoda to upload a Data Transfer Agreement for the researcher.

The following link will take you directly to the data request: https://{}/datarequest/view/{}.

With kind regards,
YOUth
""".format(request_id, reviewing_dm, YODA_PORTAL_FQDN, request_id))


def mail_datarequest_approved_dao_dm(ctx, truncated_title, datamanager_email, request_id):
    return mail.send(ctx,
                     to=datamanager_email,
                     actor=user.full_name(ctx),
                     subject=u"YOUth data request {} (\"{}\") (data assessment only): approved".format(request_id, truncated_title),
                     body=u"""Dear data manager,

Data request {} has been approved by the YOUth project manager. Please sign in to Yoda to upload a Data Transfer Agreement for the researcher.

The following link will take you directly to the data request: https://{}/datarequest/view/{}.

With kind regards,
YOUth
""".format(request_id, YODA_PORTAL_FQDN, request_id))


def mail_datarequest_approved_researcher(ctx, truncated_title, researcher_email, researcher_name, request_id, cc, dao=False):
    return mail.send(ctx,
                     to=researcher_email,
                     cc=cc,
                     actor=user.full_name(ctx),
<<<<<<< HEAD
                     subject=(u"YOUth data request {} (\"{}\") (data assessment only): approved".format(request_id, truncated_title) if dao else u"YOUth data request {} (\"{}\"): approved".format(request_id, truncated_title)),
                     body=u"""Dear {},
=======
                     subject=("YOUth data request {} (\"{}\") (data assessment only): approved".format(request_id, truncated_title) if dao else "YOUth data request {} (\"{}\"): preregistration approved".format(request_id, truncated_title)),
                     body="""Dear {},
>>>>>>> b1820e20

The preregistration of your data request has been approved. The YOUth data manager will now create a Data Transfer Agreement for you to sign. You will be notified when it is ready.

The following link will take you directly to the data request: https://{}/datarequest/view/{}.

With kind regards,
YOUth
""".format(researcher_name, YODA_PORTAL_FQDN, request_id))


def mail_resubmit(ctx, truncated_title, researcher_email, researcher_name, feedback_for_researcher, pm_email,
                  request_id, cc):
    return mail.send(ctx,
                     to=researcher_email,
                     cc=cc,
                     actor=user.full_name(ctx),
                     subject=u"YOUth data request {} (\"{}\"): rejected (resubmit)".format(request_id, truncated_title),
                     body=u"""Dear {},

Your data request has been rejected for the following reason(s):

{}

You are however allowed to resubmit your data request. You may do so using this link: https://{}/datarequest/add/{}.

If you wish to object against this rejection, please contact the YOUth project manager ({}).

The following link will take you directly to your data request: https://{}/datarequest/view/{}.

With kind regards,
YOUth
""".format(researcher_name, feedback_for_researcher, YODA_PORTAL_FQDN, request_id, pm_email,
                         YODA_PORTAL_FQDN, request_id))


def mail_rejected(ctx, truncated_title, researcher_email, researcher_name, feedback_for_researcher, pm_email,
                  request_id, cc):
    return mail.send(ctx,
                     to=researcher_email,
                     cc=cc,
                     actor=user.full_name(ctx),
                     subject=u"YOUth data request {} (\"{}\"): rejected".format(request_id, truncated_title),
                     body=u"""Dear {},

Your data request has been rejected for the following reason(s):

{}

If you wish to object against this rejection, please contact the YOUth project manager ({}).

The following link will take you directly to your data request: https://{}/datarequest/view/{}.

With kind regards,
YOUth
""".format(researcher_name, feedback_for_researcher, pm_email, YODA_PORTAL_FQDN, request_id))


def mail_dta(ctx, truncated_title, researcher_email, researcher_name, request_id, cc):
    return mail.send(ctx,
                     to=researcher_email,
                     cc=cc,
                     actor=user.full_name(ctx),
                     subject=u"YOUth data request {} (\"{}\"): DTA ready".format(request_id, truncated_title),
                     body=u"""Dear {},

The YOUth data manager has created a Data Transfer Agreement to formalize the transfer of the data you have requested. Please sign in to Yoda to download and read the Data Transfer Agreement.

The following link will take you directly to your data request: https://{}/datarequest/view/{}.

If you do not object to the agreement, please upload a signed copy of the agreement. After this, the YOUth data manager will prepare the requested data and will provide you with instructions on how to download them.

With kind regards,
YOUth
""".format(researcher_name, YODA_PORTAL_FQDN, request_id))


def mail_signed_dta(ctx, truncated_title, authoring_dm, datamanager_email, request_id, cc):
    return mail.send(ctx,
                     to=datamanager_email,
                     cc=cc,
                     actor=user.full_name(ctx),
                     subject=u"YOUth data request {} (\"{}\"): DTA signed".format(request_id, truncated_title),
                     body=u"""Dear data manager,

The researcher has uploaded a signed copy of the Data Transfer Agreement for data request {}. The DTA was authored by {}.

Please log in to Yoda to review this copy. The following link will take you directly to the data request: https://{}/datarequest/view/{}.

After verifying that the document has been signed correctly, you may prepare the data for download. When the data is ready for the researcher to download, please click the \"Data ready\" button. This will notify the researcher by email that the requested data is ready. The email will include instructions on downloading the data.

With kind regards,
YOUth
""".format(request_id, authoring_dm, YODA_PORTAL_FQDN, request_id))


def mail_data_ready(ctx, truncated_title, researcher_email, researcher_name, request_id, cc):
    return mail.send(ctx,
                     to=researcher_email,
                     cc=cc,
                     actor=user.full_name(ctx),
                     subject=u"YOUth data request {} (\"{}\"): data ready".format(request_id, truncated_title),
                     body=u"""Dear {},

The data you have requested has been made available to you within a new folder in Yoda. You can access the data through the webportal in the "research" area or you can connect Yoda as a network drive and access the data through your file explorer. For information on how to access the data, see https://www.uu.nl/en/research/yoda/guide-to-yoda/i-want-to-start-using-yoda

With kind regards,
YOUth
""".format(researcher_name))<|MERGE_RESOLUTION|>--- conflicted
+++ resolved
@@ -2619,13 +2619,8 @@
                      to=researcher_email,
                      cc=cc,
                      actor=user.full_name(ctx),
-<<<<<<< HEAD
-                     subject=(u"YOUth data request {} (\"{}\") (data assessment only): approved".format(request_id, truncated_title) if dao else u"YOUth data request {} (\"{}\"): approved".format(request_id, truncated_title)),
-                     body=u"""Dear {},
-=======
-                     subject=("YOUth data request {} (\"{}\") (data assessment only): approved".format(request_id, truncated_title) if dao else "YOUth data request {} (\"{}\"): preregistration approved".format(request_id, truncated_title)),
+                     subject=(u"YOUth data request {} (\"{}\") (data assessment only): approved".format(request_id, truncated_title) if dao else "YOUth data request {} (\"{}\"): preregistration approved".format(request_id, truncated_title)),
                      body="""Dear {},
->>>>>>> b1820e20
 
 The preregistration of your data request has been approved. The YOUth data manager will now create a Data Transfer Agreement for you to sign. You will be notified when it is ready.
 
