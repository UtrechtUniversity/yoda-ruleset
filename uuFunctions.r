--- conflicted
+++ resolved
@@ -49,30 +49,6 @@
 # \param[in]  data_id	Unique DataObject ID. Used because it is Unique
 # \param[in]  prefix	Only include metadata with this prefix
 # \param[in,out] kvp	key-value-pair to add the metadata to
-<<<<<<< HEAD
-#
-uuObjectMetadataKvp(*data_id, *prefix, *kvp) {
-	*ContInxOld = 1;
-	msiMakeGenQuery("META_DATA_ATTR_NAME, META_DATA_ATTR_VALUE", "DATA_ID = '*data_id'", *GenQInp);
-	if (*prefix != "") {
-		#| writeLine("stdout", "prefix is *prefix");
-		msiAddConditionToGenQuery("META_DATA_ATTR_NAME", " like ", "*prefix%%", *GenQInp);
-	}
-	msiExecGenQuery(*GenQInp, *GenQOut);
-	msiGetContInxFromGenQueryOut(*GenQOut, *ContInxNew);
-	while(*ContInxOld > 0) {
-		foreach(*meta in *GenQOut) {
-			*name = *meta.META_DATA_ATTR_NAME;
-			*val = *meta.META_DATA_ATTR_VALUE;
-			msiAddKeyVal(*kvp, *name, *val);
-		}
-		*ContInxOld = *ContInxNew;
-		if(*ContInxOld > 0) {
-			msiGetMoreRows(*GenQInp, *GenQOut, *ContInxNew);
-		}
-	}
-	msiCloseGenQuery(*GenQInp, *GenQOut);
-=======
 #
 uuObjectMetadataKvp(*data_id, *prefix, *kvp) {
 	*ContInxOld = 1;
@@ -106,5 +82,4 @@
 # \param[in] verbose           whether to log verbose messages for troubleshooting (1: yes, 0: no)
 uuReplicateBatch(*verbose) {
     rule_replicate_batch(*verbose);
->>>>>>> d6c6d58d
 }