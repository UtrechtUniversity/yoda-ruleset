# -*- coding: utf-8 -*-
"""Yoda core ruleset containing iRODS and Python rules and policies useful for all Yoda environments."""

__version__   = '1.8.0'
__copyright__ = 'Copyright (c) 2015-2021, Utrecht University'
__license__   = 'GPLv3, see LICENSE'

__author__    =  ('Felix Croes'
              + ', Paul Frederiks'
              + ', Jan de Mooij'
              + ', Harm de Raaff'
              + ', Chris Smeele'
              + ', Ton Smeele'
              + ', Lazlo Westerhof')
# (in alphabetical order)

# Import all modules containing rules into the package namespace,
# so that they become visible to iRODS.

from browse                 import *
from folder                 import *
from group                  import *
from json_datacite41        import *
from json_landing_page      import *
from mail                   import *
from meta                   import *
from meta_form              import *
from provenance             import *
from research               import *
from resources              import *
from schema                 import *
from schema_transformation  import *
from schema_transformations import *
from vault                  import *
from datacite               import *
from epic                   import *
from publication            import *
from policies               import *
from revisions              import *
from settings               import *
from notifications          import *

# Import certain modules only when enabled.
from .util.config import config

if config.enable_intake:
    from intake import *
    from intake_vault import *

if config.enable_datarequest:
    from datarequest import *

if config.enable_deposit:
    from deposit import *

if config.enable_tokens:
<<<<<<< HEAD
    from token import *

if config.enable_tape_archive:
    from tape_archive import *
=======
    from data_access_token import *
>>>>>>> 2d996459
<|MERGE_RESOLUTION|>--- conflicted
+++ resolved
@@ -54,11 +54,4 @@
     from deposit import *
 
 if config.enable_tokens:
-<<<<<<< HEAD
-    from token import *
-
-if config.enable_tape_archive:
-    from tape_archive import *
-=======
-    from data_access_token import *
->>>>>>> 2d996459
+    from data_access_token import *