--- conflicted
+++ resolved
@@ -40,9 +40,5 @@
 from publication            import *
 
 from policies               import *
-<<<<<<< HEAD
-
-from datarequest            import *
-=======
 from revisions              import *
->>>>>>> 02386fea
+from datarequest            import *