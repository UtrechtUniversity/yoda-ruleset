--- conflicted
+++ resolved
@@ -299,16 +299,12 @@
 	*err = errormsg(msiSudoObjAclSet(0, "read", "datamanager-*category", *folder, *aclKv), *msg);
 	if (*err < 0) {
 		*status = "FailedToRemoveTemporaryAccess";
-<<<<<<< HEAD
-		*statusInfo = "*err - *msg";
-=======
 		iiCanDatamanagerAclSet(*folder, *actor, *allowed, *reason);
 		if (*allowed) {
 			*statusInfo = "*err - *msg";
 		} else {
 			*statusInfo = *reason;		
 		}
->>>>>>> aa98df4f
 	} else if (*status == "Unknown") {
 		*status = "Success";
 		*statusInfo = "";
