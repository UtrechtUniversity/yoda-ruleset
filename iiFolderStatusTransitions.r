--- conflicted
+++ resolved
@@ -155,18 +155,13 @@
 
 	*status_str = IISTATUSATTRNAME ++ "=" ++ LOCKED;
 	msiString2KeyValPair(*status_str, *statuskvp);
-<<<<<<< HEAD
+
 	*err = errormsg(msiSetKeyValuePairsToObj(*statuskvp, *folder, "-C"), *msg);
 	if (*err < 0) {
 		writeLine("stdout", "iiFolderLock: Failed");
-	}
-=======
-	msiSetKeyValuePairsToObj(*statuskvp, *folder, "-C");
-        #if (*err != 0) {
-        #        *status = -1;
-        #        *statusInfo = '*err: Something went wrong while removing submitted status';
-        #}
->>>>>>> aa4284db
+                *status = -1;
+                *statusInfo = 'Something went wrong while removing submitted status. (*err)';
+        }
 }
 
 # \brief iiAddActionLogRecord
