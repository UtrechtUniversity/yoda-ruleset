# \file  iiConstants.py
# \brief Constants for the research rules. If architecture changes, only
# 	 this file needs be adapted.
#
# \author    Lazlo Westerhof
# \author    Chris Smeele
# \copyright Copyright (c) 2019, Utrecht University. All rights reserved.
# \license   GPLv3, see LICENSE.

# Name of metadata JSON file.
IIJSONMETADATA = "yoda-metadata.json"

# Name of metadata XML file.
IIMETADATAXMLNAME = "yoda-metadata.xml"

# Name of the research XSD.
IIRESEARCHXSDNAME = "research.xsd"

# Name of the vault XSD.
IIVAULTXSDNAME = "vault.xsd"

# The maximum file size that can be read into a string in memory,
# to prevent DOSing / out of control memory consumption.
IIDATA_MAX_SLURP_SIZE = 4 * 1024 * 1024  # 4 MiB

# Prefix of user metadata (applied via legacy XML metadata file changes).
UUUSERMETADATAPREFIX = "usr_"

# JSONAVU JSON root / namespace of user metadata
# (applied via JSON metadata file changes).
UUUSERMETADATAROOT = "usr"

# Prefix for organisational metadata.
UUORGMETADATAPREFIX = "org_"

IILOCKATTRNAME        = UUORGMETADATAPREFIX + "lock"
IISTATUSATTRNAME      = UUORGMETADATAPREFIX + "status"
IIVAULTSTATUSATTRNAME = UUORGMETADATAPREFIX + "vault_status"

# Cronjob states.
CRONJOB_STATE = {
    'PENDING':       'CRONJOB_PENDING',
    'PROCESSING':    'CRONJOB_PROCESSING',
    'RETRY':         'CRONJOB_RETRY',
    'UNRECOVERABLE': 'CRONJOB_UNRECOVERABLE',
    'OK':            'CRONJOB_OK',
}

# Vaut package states.
VAULT_PACKAGE_STATE = {
    'INCOMPLETE':                'INCOMPLETE',
    'COMPLETE':                  'COMPLETE',
    'UNPUBLISHED':               'UNPUBLISHED',
    'SUBMITTED_FOR_PUBLICATION': 'SUBMITTED_FOR_PUBLICATION',
    'APPROVED_FOR_PUBLICATION':  'APPROVED_FOR_PUBLICATION',
    'PUBLISHED':                 'PUBLISHED',
    'PENDING_DEPUBLICATION':     'PENDING_DEPUBLICATION',
    'DEPUBLISHED':               'DEPUBLISHED',
    'PENDING_REPUBLICATION':     'PENDING_REPUBLICATION',
}


<<<<<<< HEAD
# All research folder states.
RESEARCH_PACKAGE_STATE = {
    'FOLDER':    '',
    'LOCKED':    'LOCKED',
    'SUBMITTED': 'SUBMITTED',
    'ACCEPTED':  'ACCEPTED',
    'REJECTED':  'REJECTED',
    'SECURED':   'SECURED',
}
=======
>>>>>>> 86b933ac
<|MERGE_RESOLUTION|>--- conflicted
+++ resolved
@@ -59,8 +59,6 @@
     'PENDING_REPUBLICATION':     'PENDING_REPUBLICATION',
 }
 
-
-<<<<<<< HEAD
 # All research folder states.
 RESEARCH_PACKAGE_STATE = {
     'FOLDER':    '',
@@ -69,6 +67,4 @@
     'ACCEPTED':  'ACCEPTED',
     'REJECTED':  'REJECTED',
     'SECURED':   'SECURED',
-}
-=======
->>>>>>> 86b933ac
+}