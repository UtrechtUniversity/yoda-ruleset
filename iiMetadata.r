# \file
# \brief This file contains rules for reading, adding or deleting metadata
# 			from objects
#                       to a dataset
# \author Jan de Mooij
# \copyright Copyright (c) 2016, Utrecht university. All rights reserved
# \license GPLv3, see LICENSE

# \brief associateKeyWithObject  Associates a value to a key that may
# 									or may not already be associated
#									with that object. The value is added
#									to the already existing metadata
#
# \param[in] key 			Key to be associated
# \param[in] value 			The value for the key
# \param[in] object 		Object the key/value pair should be associated to
# \param[in] isCollection 	Bool indicating wether target object is collection
# \param[in] recursive 		Bool, indicating wether all children should have
#								the key/value pair associated as well, if the
# 								current object is a collection
# \param[out] status 		Integer indicating succes. Non-zero is fail
uuIiAssociateKeyWithObject(*key, *value, *object, *isCollection, *recursive, *status) {
	if(*recursive) {
		writeLine("stdout", "implement with tree walk");
	} else {
		msiString2KeyValPair("*key=*value", *kvPair);
		if(*isCollection) {
			*t = "-C"
		} else {
			*t = "-d"
		}
		*status = errorcode(
			msiAssociateKeyValuePairsToObj(*kvPair, *object, *t)
		);
	}
}

# \brief replaceValueForKey 	Removes existing values for the key from the
# 								object if the key already exists, then adds
# 								the key value pair
#
# \param[in] key 			Key to be associated
# \param[in] value 			The value for the key
# \param[in] object 		Object the key/value pair should be associated to
# \param[in] isCollection 	Bool indicating wether target object is collection
# \param[in] recursive 		Bool, indicating wether all children should have
#								the key/value pair associated as well, if the
# 								current object is a collection
# \param[out] status 		Integer indicating succes. Non-zero is fail
uuIiReplaceValueForKey(*key, *value, *object, *isCollection, *recursive, *status) {
	if(*recursive) {
		writeLine("stdout", "implement with tree walk");
	} else {
		msiString2KeyValPair("*key=*value", *kvPair);
		if(*isCollection) {
			*t = "-C"
		} else {
			*t = "-d"
		}
		*status = errorcode(
			msiSetKeyValuePairsToObj(*kvPair, *object, *t)
		);
	}
}

# \brief removeKeyValueFromObject 	Removes a key/value pair from an object, 
# 									if it exists
#
# \param[in] key 			Key to be removed
# \param[in] value 			The value for the key which is to be removed
# \param[in] object 		Object the key/value pair should be removed from
# \param[in] isCollection 	Bool indicating wether target object is collection
# \param[in] recursive 		Bool, indicating wether all children should have
#								the key/value pair removed as well, if the
# 								current object is a collection
# \param[out] status 		Integer indicating succes. Non-zero is fail
uuIiRemoveKeyValueFromObject(*key, *value, *object, *isCollection, *recursive, *status) {
	if(*recursive) {
		writeLine("stdout", "implement with tree walk");
	} else {
		msiString2KeyValPair("*key=*value", *kvPair);
		if(*isCollection) {
			*t = "-C"
		} else {
			*t = "-d"
		}
		*status = errorcode(
			msiRemoveKeyValuePairsFromObj(*kvPair, *object, *t)
		);
	}
}

# \brief removeKeyFromObject 	Removes all values for the given key 
# 								from the given object
#
# \param[in] key 			Key to be associated
# \param[in] object 		Object the key should be removed from
# \param[in] isCollection 	Bool indicating wether target object is collection
# \param[in] recursive 		Bool, indicating wether all children should have
#								the key removed as well, if the
# 								current object is a collection
# \param[out] status 		Integer indicating succes. Non-zero is fail
uuIiRemoveKeyFromObject(*key, *object, *isCollection, *recursive, *status) {
	if(*recursive) {
		writeLine("stdout", "implement with tree walk");
	} else {
		if(*isCollection) {
			foreach(*row in SELECT META_COLL_ATTR_VALUE
				WHERE META_COLL_ATTR_NAME = '*key'
				AND COLL_NAME = '*object'
			) {
				msiGetValByKey(*row, "META_COLL_ATTR_VALUE", *value);
				msiString2KeyValPair("*key=*value", *kvPair);
				*status = errorcode(
					msiRemoveKeyValuePairsFromObj(*kvPair, *object, "-C")
				);
			}
		} else {
			foreach(*row in SELECT META_DATA_ATTR_VALUE
				WHERE META_DATA_ATTR_NAME = '*key'
				AND DATA_NAME = '*object'
			) {
				msiGetValByKey(*row, "META_DATA_ATTR_VALUE", *value);
				msiString2KeyValPair("*key=*value", *kvPair);
				*status = errorcode(
					msiRemoveKeyValuePairsFromObj(*kvPair, *object, "-d")
				);
			}
		}
	}
}

# \brief getValueForKey  	If the key exists for the given object, the
# 							value is returned
#
# \param[in] key 			Key to be looked for
# \param[in] object 		Object to look for the key on
# \param[in] isCollection 	Bool indicating wether target object is collection
# \param[out] value 		The first value for the key on that object, if one
# 							exists
uuIiGetValueForKey(*key, *object, *isCollection, *value) {
	*value = "";
	if(*isCollection) {
		foreach(*row in SELECT META_COLL_ATTR_VALUE 
			WHERE COLL_NAME = '*object' 
			AND META_COLL_ATTR_NAME = '*key'
		) {
			msiGetValByKey(*row, "META_COLL_ATTR_VALUE", *value);
			break;
		}
	} else {
		foreach(*row in SELECT META_DATA_ATTR_VALUE
			WHERE DATA_NAME = '*object'
			AND META_DATA_ATTR_NAME = '*key'
		) {
			msiGetValByKey(*row, "META_DATA_ATTR_VALUE", *value);
			break;
		}
	}
}

# \brief getValuesForKey  	If the key exists for the given object, all
# 							values are returned
#
# \param[in] key 			Key to be looked for
# \param[in] object 		Object to look for the key on
# \param[in] type 			The object type (d or C)
# \param[out] value 		The values for the key on that object, if at
# 							least one exists, seperated by colons (':')
uuIiGetValuesForKey(*key, *object, *type, *values) {
	*values = "";
	if(*isCollection) {
		foreach(*row in SELECT META_COLL_ATTR_VALUE 
			WHERE COLL_NAME = '*object' 
			AND META_COLL_ATTR_NAME = '*key'
		) {
			msiGetValByKey(*row, "META_COLL_ATTR_VALUE", *value);
			if(*values == "") {
				*values = *value;
			} else {
				*values = "*values:*value";
			}
		}
	} else {
		foreach(*row in SELECT META_DATA_ATTR_VALUE
			WHERE DATA_NAME = '*object'
			AND META_DATA_ATTR_NAME = '*key'
		) {
			msiGetValByKey(*row, "META_DATA_ATTR_VALUE", *value);
			if(*values == "") {
				*values = *value;
			} else {
				*values = "*values:*value";
			}
		}
	}
}

<<<<<<< HEAD
# \brief uuIiGetValuesForKeys 	Extracts the values (multiple if available) for a
# 								list of keys in string format separated by a custom
# 								other string.
#
# \param[in] object 			Object to get meta data from
# \param[in] keys 				List of keys to get values for, seperated with *keySepChar
# \param[in] keySepChar 		String that is used as separator between keys in *keys and
# 								between key-value pairs in *result
# \param[in] valueSepChar 		String that is used as separator in between values for a
# 								certain key.
# \param[out] result 			String that contains key-value pairs for all values for
# 								all keys from *keys, where the key-value pairs are 
# 								separated from each other with *keySepChar and the values
# 								for a single key are separated with *valueSepChar
#
uuIiGetValuesForKeys(*object, *keys, *keySepChar, *valueSepChar, *result) {
	msiGetObjType(*object, *type);

	*tail = *keys;
	*currentKey = "";
	*currentValues = "";
	*result = "";

	uuExplode(*keys, *keySepChar, *keyList);

	foreach(*item in *keyList){
		if(*type == "-d") {
			*query = SELECT META_DATA_ATTR_VALUE WHERE DATA_NAME = '*object' AND META_DATA_ATTR_NAME = '*item';
		} else if(*type == "-c") {
			*query = SELECT META_COLL_ATTR_VALUE WHERE COLL_NAME = '*object' AND META_COLL_ATTR_NAME = '*item';
		} else {
			*result = "Object must be collection or data object";
			return;
		}

		foreach(*row in *query) {
			if(*type == "-d") {
				msiGetValByKey(*row, "META_DATA_ATTR_VALUE", *value);
			} else {
				msiGetValByKey(*row, "META_COLL_ATTR_VALUE", *value);
			}
			if(*currentKey == *item) {
				*currentValues = "*currentValues*valueSepChar*value";
			} else {
				*result = "*result*keySepChar*currentKey*valueSepChar*currentValues";
				*currentKey = *item;
				*currentValues = *value;
			}
		}
	}
}

# \brief uuExplode 	Explode a string based on a random seprator string
#
# \param[in] string 		String that contains items
# \param[in] separator		separator char or string (any length)
# \param[out] resultList 	List of items that appear in string separated
# 							by *separator
#
uuExplode(*string, *separator, *resultList) {
	*tail = *string;
	*result = list();
	while(strlen(*tail) > strlen(*separator)) {
		*newTail = trimr(*tail, *separator);
		*head = substr(*tail, strlen(*newTail) + strlen(*separator), strlen(*tail));
		*result = cons(*head, *result);
		*tail = *newTail;
	}

	*resultList = cons(*tail, *result);
}

# \brief GetAvailableValuesForKeyLike Returns list of values that exist in the
# 										icat database for a certain key, which
# 										are like a certain value
#
# \param[in] *key 						Key to look for
# \param[in] *searchString 				String that should be a substring of the
# 										returned values
# \param[in] *isCollection 				Wether to look in collection or data 
# \param[out] *values 					List of possible values for the given key
# 										where the given search string is a substring of
uuIiGetAvailableValuesForKeyLike(*key, *searchString, *isCollection, *values){
	*values = list();

	if(*isCollection){
		foreach(*row in SELECT META_COLL_ATTR_VALUE WHERE 
			META_COLL_ATTR_NAME = '*key' AND
			META_COLL_ATTR_VALUE like '%*searchString%') {
			writeLine("stdout", *row.META_COLL_ATTR_VALUE);
			*values = cons(*row.META_COLL_ATTR_VALUE,*values);
			writeLine("serverLog", *row.META_COLL_ATTR_VALUE);
		}
	} else {
		foreach(*row in SELECT META_DATA_ATTR_VALUE WHERE 
			META_DATA_ATTR_NAME = '*key' AND
			META_DATA_ATTR_VALUE like '%*searchString%') {
			*values = cons(*row.META_DATA_ATTR_VALUE,*values);
=======
# \brief getAllAvailableValuesForKey
# 			Returns a string of all values that exist for a key in the ICAT
#			database. Items are seperated with "#;#"
#
# \param[in] key 			The key to search on
# \param[in] isCollection	Boolean indicating wether the values should be search on
# 							collection metadata (if true) or on data object metadata
# \param[out] values 		String containing all possible values for the key, 
# 							separated by "#;#"
#
uuIiGetAllAvailableValuesForKey(*key, *isCollection, *values) {
	*values = "";
	
	if(*isCollection) {
		foreach(*row in SELECT META_COLL_ATTR_VALUE WHERE META_COLL_ATTR_NAME = '*key') {
			msiGetValByKey(*row, "META_COLL_ATTR_VALUE", *value);
			*values = "*values#;#*value";
		}
	} else {
		foreach(*row in SELECT META_DATA_ATTR_VALUE WHERE META_DATA_ATTR_NAME = '*key') {
			msiGetValByKey(*row, "META_DATA_ATTR_VALUE", *value);
			*values = "*values"
		}
	}
}

# \brief getAllAvailableValuesForKey
# 			Returns a string of all values that exist for a key in the ICAT
#			database that match the given search string.
#			Items are seperated with "#;#"
#
# \param[in] key 			The key to search on
# \param[in] isCollection	Boolean indicating wether the values should be search on
# 							collection metadata (if true) or on data object metadata
# \param[in] searchString 	The string to be searched on (LIKE keyword is used, search
# 							string is enclosed in percentage signs)
# \param[out] values 		String containing all possible values for the key, 
# 							separated by "#;#"
#
uuIiGetAvailableValuesForKeyLike(*key, *searchString, *isCollection, *values) {
	*values = "";
	
	if(*isCollection) {
		foreach(*row in SELECT META_COLL_ATTR_VALUE WHERE META_COLL_ATTR_NAME = '*key' AND META_COLL_ATTR_VALUE like "%*searchString%") {
			msiGetValByKey(*row, "META_COLL_ATTR_VALUE", *value);
			*values = "*values#;#*value";
		}
	} else {
		foreach(*row in SELECT META_DATA_ATTR_VALUE WHERE META_DATA_ATTR_NAME = '*key' AND META_COLL_ATTR_VALUE like "%*searchString%") {
			msiGetValByKey(*row, "META_DATA_ATTR_VALUE", *value);
			*values = "*values"
>>>>>>> 49cac696
		}
	}
}<|MERGE_RESOLUTION|>--- conflicted
+++ resolved
@@ -196,7 +196,6 @@
 	}
 }
 
-<<<<<<< HEAD
 # \brief uuIiGetValuesForKeys 	Extracts the values (multiple if available) for a
 # 								list of keys in string format separated by a custom
 # 								other string.
@@ -249,6 +248,32 @@
 	}
 }
 
+# \brief getAllAvailableValuesForKey
+# 			Returns a string of all values that exist for a key in the ICAT
+#			database. Items are seperated with "#;#"
+#
+# \param[in] key 			The key to search on
+# \param[in] isCollection	Boolean indicating wether the values should be search on
+# 							collection metadata (if true) or on data object metadata
+# \param[out] values 		String containing all possible values for the key, 
+# 							separated by "#;#"
+#
+uuIiGetAllAvailableValuesForKey(*key, *isCollection, *values) {
+	*values = "";
+	
+	if(*isCollection) {
+		foreach(*row in SELECT META_COLL_ATTR_VALUE WHERE META_COLL_ATTR_NAME = '*key') {
+			msiGetValByKey(*row, "META_COLL_ATTR_VALUE", *value);
+			*values = "*values#;#*value";
+		}
+	} else {
+		foreach(*row in SELECT META_DATA_ATTR_VALUE WHERE META_DATA_ATTR_NAME = '*key') {
+			msiGetValByKey(*row, "META_DATA_ATTR_VALUE", *value);
+			*values = "*values"
+		}
+	}
+}
+
 # \brief uuExplode 	Explode a string based on a random seprator string
 #
 # \param[in] string 		String that contains items
@@ -295,59 +320,6 @@
 			META_DATA_ATTR_NAME = '*key' AND
 			META_DATA_ATTR_VALUE like '%*searchString%') {
 			*values = cons(*row.META_DATA_ATTR_VALUE,*values);
-=======
-# \brief getAllAvailableValuesForKey
-# 			Returns a string of all values that exist for a key in the ICAT
-#			database. Items are seperated with "#;#"
-#
-# \param[in] key 			The key to search on
-# \param[in] isCollection	Boolean indicating wether the values should be search on
-# 							collection metadata (if true) or on data object metadata
-# \param[out] values 		String containing all possible values for the key, 
-# 							separated by "#;#"
-#
-uuIiGetAllAvailableValuesForKey(*key, *isCollection, *values) {
-	*values = "";
-	
-	if(*isCollection) {
-		foreach(*row in SELECT META_COLL_ATTR_VALUE WHERE META_COLL_ATTR_NAME = '*key') {
-			msiGetValByKey(*row, "META_COLL_ATTR_VALUE", *value);
-			*values = "*values#;#*value";
-		}
-	} else {
-		foreach(*row in SELECT META_DATA_ATTR_VALUE WHERE META_DATA_ATTR_NAME = '*key') {
-			msiGetValByKey(*row, "META_DATA_ATTR_VALUE", *value);
-			*values = "*values"
-		}
-	}
-}
-
-# \brief getAllAvailableValuesForKey
-# 			Returns a string of all values that exist for a key in the ICAT
-#			database that match the given search string.
-#			Items are seperated with "#;#"
-#
-# \param[in] key 			The key to search on
-# \param[in] isCollection	Boolean indicating wether the values should be search on
-# 							collection metadata (if true) or on data object metadata
-# \param[in] searchString 	The string to be searched on (LIKE keyword is used, search
-# 							string is enclosed in percentage signs)
-# \param[out] values 		String containing all possible values for the key, 
-# 							separated by "#;#"
-#
-uuIiGetAvailableValuesForKeyLike(*key, *searchString, *isCollection, *values) {
-	*values = "";
-	
-	if(*isCollection) {
-		foreach(*row in SELECT META_COLL_ATTR_VALUE WHERE META_COLL_ATTR_NAME = '*key' AND META_COLL_ATTR_VALUE like "%*searchString%") {
-			msiGetValByKey(*row, "META_COLL_ATTR_VALUE", *value);
-			*values = "*values#;#*value";
-		}
-	} else {
-		foreach(*row in SELECT META_DATA_ATTR_VALUE WHERE META_DATA_ATTR_NAME = '*key' AND META_COLL_ATTR_VALUE like "%*searchString%") {
-			msiGetValByKey(*row, "META_DATA_ATTR_VALUE", *value);
-			*values = "*values"
->>>>>>> 49cac696
-		}
-	}
-}+		}
+	}
+}
