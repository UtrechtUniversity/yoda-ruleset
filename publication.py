--- conflicted
+++ resolved
@@ -1,7 +1,7 @@
 # -*- coding: utf-8 -*-
 """Functions for publication."""
 
-__copyright__ = 'Copyright (c) 2019-2023, Utrecht University'
+__copyright__ = 'Copyright (c) 2019-2024, Utrecht University'
 __license__   = 'GPLv3, see LICENSE'
 
 from datetime import datetime
@@ -1313,7 +1313,7 @@
     return publication_state["status"]
 
 
-@rule.make(inputs=list(range(4)), outputs=list(range(4, 6)))
+@rule.make(inputs=range(4), outputs=range(4, 6))
 def rule_update_publication(ctx, vault_package, update_datacite, update_landingpage, update_moai):
     """Rule interface for updating the publication of a vault package.
 
@@ -1530,17 +1530,14 @@
 
 
 """Rule interface for processing publication of a vault package."""
-rule_process_publication = rule.make(inputs=[0], outputs=list(range(1, 3)))(process_publication)
+rule_process_publication = rule.make(inputs=range(1), outputs=range(1, 3))(process_publication)
 
 
 """Rule interface for processing depublication of a vault package."""
-rule_process_depublication = rule.make(inputs=[0], outputs=list(range(1, 3)))(process_depublication)
+rule_process_depublication = rule.make(inputs=range(1), outputs=range(1, 3))(process_depublication)
 
 
 """Rule interface for processing republication of a vault package."""
-<<<<<<< HEAD
-rule_process_republication = rule.make(inputs=[0], outputs=list(range(1, 3)))(process_republication)
-=======
 rule_process_republication = rule.make(inputs=range(1), outputs=range(1, 3))(process_republication)
 
 
@@ -1576,5 +1573,4 @@
         set_update_publication_state(ctx, vault_package)
         process_publication(ctx, vault_package)
 
-    return 'OK'
->>>>>>> e2ec178c
+    return 'OK'