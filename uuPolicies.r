--- conflicted
+++ resolved
@@ -34,15 +34,10 @@
 	uuGetUserType($otherUserName, *type);
 	if (*type == "rodsuser") {
 		# Do not create home directories for regular users.
-<<<<<<< HEAD
+		# but do create trash directories as iRODS always uses the personal trash folder evan when in a group directory
+		acCreateCollByAdmin("/"++$rodsZoneProxy++"/trash/home", $otherUserName);
 	} else if (*type == "rodsgroup" && ($otherUserName like "read-*")) {
 		# Do not create home directories for read- groups.
-=======
-		# but do create trash directories as iRODS always uses the personal trash folder evan when in a group directory
-		acCreateCollByAdmin("/"++$rodsZoneProxy++"/trash/home", $otherUserName);
-	} else if (*type == "rodsgroup" && ($otherUserName like regex "(read|datamanager)-.*")) {
-		# Do not create home directories for read- and datamanager groups.
->>>>>>> 34b49fd8
 	} else {
 		# *Do* create home directories for all other user types and groups (e.g.
 		# rodsadmin, research-, datamanager- and intake groups).
