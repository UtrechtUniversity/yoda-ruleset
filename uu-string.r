--- conflicted
+++ resolved
@@ -59,24 +59,4 @@
 	} else {
 		uuChop(*path, *parent, *baseName, "/", false);
 	}
-<<<<<<< HEAD
-}
-
-# \brief Join a list.
-#
-# \param[in]  delimiter
-# \param[in]  list
-# \param[out] str contains all elements in `list`, separated by `delimiter`
-#
-uuJoin(*delimiter, *list, *str) {
-	*str = "";
-	foreach (*item in *list) {
-		if (strlen(*str) > 0) {
-			*str = *str ++ *delimiter ++ *item;
-		} else {
-			*str = *item;
-		}
-	}
-=======
->>>>>>> 74d4cd70
 }