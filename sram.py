# -*- coding: utf-8 -*-
"""Functions for communicating with SRAM and some utilities."""

__copyright__ = 'Copyright (c) 2023-2024, Utrecht University'
__license__ = 'GPLv3, see LICENSE'

import datetime
import time

import requests
import session_vars

import mail
from util import *


def sram_post_collaboration(ctx, group_name, description):
    """Create SRAM Collaborative Organisation Identifier.

    :param ctx:             Combined type of a callback and rei struct
    :param group_name:      Name of the group to create
    :param description:     Description of the group to create

    :returns: JSON object with new collaboration details
    """
    url = "{}/api/collaborations/v1".format(config.sram_rest_api_url)
    headers = {'Content-Type': 'application/json', 'charset': 'UTF-8', 'Authorization': 'bearer ' + config.sram_api_key}

    group_type = ''
    if group_name.split('-')[0] in ('research', 'datamanager', 'priv', 'deposit'):
        group_type = group_name.split('-')[0]

    disable_join_requests = True
    if config.sram_flow == 'join_request':
        disable_join_requests = False

    # Build SRAM payload.
    payload = {
        "name": 'yoda-' + group_name,
        "description": description,
        "disable_join_requests": disable_join_requests,
        "disclose_member_information": True,
        "disclose_email_information": True,
        "administrators": [session_vars.get_map(ctx.rei)["client_user"]["user_name"]],
<<<<<<< HEAD
        "tags": ['yoda', group_type]
=======
        "logo": config.sram_co_logo_url
>>>>>>> 6e316922
    }

    if config.sram_verbose_logging:
        log.write(ctx, "post {}: {}".format(url, payload))

    response = requests.post(url, json=payload, headers=headers, timeout=30, verify=config.sram_tls_verify)
    data = response.json()

    if config.sram_verbose_logging:
        log.write(ctx, "response: {}".format(data))

    return data


def sram_get_uid(ctx, co_identifier, user_name):
    """Get SRAM Collaboration member uid.

    :param ctx:           Combined type of a callback and rei struct
    :param co_identifier: SRAM CO identifier
    :param user_name:     Name of the user

    :returns: Unique id of the user
    """
    url = "{}/api/collaborations/v1/{}".format(config.sram_rest_api_url, co_identifier)
    headers = {'Content-Type': 'application/json', 'charset': 'UTF-8', 'Authorization': 'bearer ' + config.sram_api_key}

    if config.sram_verbose_logging:
        log.write(ctx, "get {}".format(url))

    response = requests.get(url, headers=headers, timeout=30, verify=config.sram_tls_verify)
    data = response.json()

    if config.sram_verbose_logging:
        log.write(ctx, "response: {}".format(data))

    uid = ''
    for key in data['collaboration_memberships']:
        yoda_name = user_name.split('#')[0]
        sram_name = key['user']['email']
        if yoda_name.lower() == sram_name.lower():
            uid = key['user']['uid']

    if config.sram_verbose_logging:
        log.write(ctx, "user_name: {}, uuid: {}".format(user_name.split('#')[0], uid))

    return uid


def sram_delete_collaboration(ctx, co_identifier):
    """Delete SRAM Collaborative Organisation.

    :param ctx:           Combined type of a callback and rei struct
    :param co_identifier: SRAM CO identifier

    :returns: Boolean indicating of deletion of collaboration succeeded
    """
    url = "{}/api/collaborations/v1/{}".format(config.sram_rest_api_url, co_identifier)
    headers = {'Content-Type': 'application/json', 'charset': 'UTF-8', 'Authorization': 'bearer ' + config.sram_api_key}

    if config.sram_verbose_logging:
        log.write(ctx, "post {}".format(url))

    response = requests.delete(url, headers=headers, timeout=30, verify=config.sram_tls_verify)

    if config.sram_verbose_logging:
        log.write(ctx, "response: {}".format(response.status_code))

    return response.status_code == 204


def sram_delete_collaboration_membership(ctx, co_identifier, uuid):
    """Delete SRAM Collaborative Organisation membership.

    :param ctx:           Combined type of a callback and rei struct
    :param co_identifier: SRAM CO identifier
    :param uuid:          Unique id of the user

    :returns: Boolean indicating of deletion of collaboration membership succeeded
    """
    url = "{}/api/collaborations/v1/{}/members/{}".format(config.sram_rest_api_url, co_identifier, uuid)
    headers = {'Content-Type': 'application/json', 'charset': 'UTF-8', 'Authorization': 'bearer ' + config.sram_api_key}

    if config.sram_verbose_logging:
        log.write(ctx, "post {}".format(url))

    response = requests.delete(url, headers=headers, timeout=30, verify=config.sram_tls_verify)

    if config.sram_verbose_logging:
        log.write(ctx, "response: {}".format(response.status_code))

    return response.status_code == 204


def sram_put_collaboration_invitation(ctx, group_name, username, co_identifier):
    """Create SRAM Collaborative Organisation Identifier.

    :param ctx:           Combined type of a ctx and rei struct
    :param group_name:    Name of the group the user is to invited to join
    :param username:      Name of the user to be invited
    :param co_identifier: SRAM identifier of the group the user is to invited to join

    :returns: Boolean indicating if put of new collaboration invitation succeeded
    """
    url = "{}/api/invitations/v1/collaboration_invites".format(config.sram_rest_api_url)
    headers = {'Content-Type': 'application/json', 'charset': 'UTF-8', 'Authorization': 'bearer ' + config.sram_api_key}

    # Now plus a year.
    expiration_date = datetime.datetime.fromtimestamp(int(time.time() + 3600 * 24 * 365)).strftime('%Y-%m-%d')

    # Get epoch expiry date.
    date = datetime.datetime.strptime(expiration_date, "%Y-%m-%d")
    epoch = datetime.datetime.utcfromtimestamp(0)
    epoch_date = int((date - epoch).total_seconds()) * 1000

    # Build SRAM payload.
    payload = {
        "collaboration_identifier": co_identifier,
        "message": "Invitation to join Yoda group {}".format(group_name),
        "intended_role": "member",
        "invitation_expiry_date": epoch_date,
        "invites": [
            username
        ],
        "groups": []
    }

    if config.sram_verbose_logging:
        log.write(ctx, "put {}: {}".format(url, payload))

    response = requests.put(url, json=payload, headers=headers, timeout=30, verify=config.sram_tls_verify)

    if config.sram_verbose_logging:
        log.write(ctx, "response: {}".format(response.status_code))

    return response.status_code == 201


def sram_connect_service_collaboration(ctx, short_name):
    """Connect a service to an existing SRAM collaboration.

    :param ctx:        Combined type of a ctx and rei struct
    :param short_name: Short name of the group collaboration

    :returns: Boolean indicating if connecting a service to an existing collaboration succeeded
    """
    url = "{}/api/collaborations_services/v1/connect_collaboration_service".format(config.sram_rest_api_url)
    headers = {'Content-Type': 'application/json', 'charset': 'UTF-8', 'Authorization': 'bearer ' + config.sram_api_key}

    # Build SRAM payload.
    payload = {
        "short_name": short_name,
        "service_entity_id": config.sram_service_entity_id
    }

    if config.sram_verbose_logging:
        log.write(ctx, "put {}: {}".format(url, payload))

    response = requests.put(url, json=payload, headers=headers, timeout=30, verify=config.sram_tls_verify)

    if config.sram_verbose_logging:
        log.write(ctx, "response: {}".format(response.status_code))

    return response.status_code == 201


def invitation_mail_group_add_user(ctx, group_name, username, co_identifier):
    """Send invitation email to newly added user to the group.

    :param ctx: Combined type of a ctx and rei struct
    :param group_name: Name of the group the user is to invited to join
    :param username: Name of the user to be invited
    :param co_identifier: SRAM identifier of the group included in the invitation link

    :returns: Sends the invitation mail to the user
    """

    return mail.send(ctx,
                     to=username,
                     cc='',
                     actor=user.full_name(ctx),
                     subject=(u"Invitation to join collaboration {}".format(group_name)),
                     body="""Dear {},

You have been invited by {} to join a collaboration page.

The following link will take you directly to SRAM: {}/registration?collaboration={}

With kind regards,
Yoda
""".format(username.split('@')[0], session_vars.get_map(ctx.rei)["client_user"]["user_name"], config.sram_rest_api_url, co_identifier))


def sram_update_collaboration_membership(ctx, co_identifier, uuid, new_role):
    """Update SRAM Collaborative Organisation membership.

    :param ctx:           Combined type of a callback and rei struct
    :param co_identifier: SRAM CO identifier
    :param uuid:          Unique id of the user
    :param new_role:      New role of the user

    :returns: Boolean indicating that updation of collaboration membership succeeded
    """
    url = "{}/api/collaborations/v1/{}/members".format(config.sram_rest_api_url, co_identifier)
    headers = {'Content-Type': 'application/json', 'charset': 'UTF-8', 'Authorization': 'bearer ' + config.sram_api_key}

    if new_role == 'manager':
        role = 'admin'
    else:
        role = 'member'

    payload = {
        "role": role,
        "uid": uuid
    }

    if config.sram_verbose_logging:
        log.write(ctx, "put {}".format(url))

    response = requests.put(url, json=payload, headers=headers, timeout=30, verify=config.sram_tls_verify)

    if config.sram_verbose_logging:
        log.write(ctx, "response: {}".format(response.status_code))

    return response.status_code == 201


def sram_get_co_members(ctx, co_identifier):
    """Get SRAM Collaboration members.

    :param ctx:           Combined type of a callback and rei struct
    :param co_identifier: SRAM CO identifier

    :returns: Email of the user
    """
    url = "{}/api/collaborations/v1/{}".format(config.sram_rest_api_url, co_identifier)
    headers = {'Content-Type': 'application/json', 'charset': 'UTF-8', 'Authorization': 'bearer ' + config.sram_api_key}

    if config.sram_verbose_logging:
        log.write(ctx, "get {}".format(url))

    response = requests.get(url, headers=headers, timeout=30, verify=config.sram_tls_verify)
    data = response.json()

    if config.sram_verbose_logging:
        log.write(ctx, "response: {}".format(data))

    co_members = []
    for key in data['collaboration_memberships']:
        co_members.append(key['user']['email'])

    if config.sram_verbose_logging:
        log.write(ctx, "collaboration_members: {}".format(co_members))

    return co_members<|MERGE_RESOLUTION|>--- conflicted
+++ resolved
@@ -42,11 +42,8 @@
         "disclose_member_information": True,
         "disclose_email_information": True,
         "administrators": [session_vars.get_map(ctx.rei)["client_user"]["user_name"]],
-<<<<<<< HEAD
-        "tags": ['yoda', group_type]
-=======
-        "logo": config.sram_co_logo_url
->>>>>>> 6e316922
+        "logo": config.sram_co_logo_url,
+        "tags": [config.sram_co_default_label, group_type]
     }
 
     if config.sram_verbose_logging:
