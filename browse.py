--- conflicted
+++ resolved
@@ -22,10 +22,6 @@
                       sort_order='asc',
                       offset=0,
                       limit=10,
-<<<<<<< HEAD
-                      space=pathutil.Space.OTHER):
-    """Get paginated collection contents, including size/modify date information."""
-=======
                       space=pathutil.Space.OTHER.value):
     """Get paginated collection contents, including size/modify date information.
 
@@ -36,7 +32,6 @@
     :param limit:      Limit number of results
     :param space:      Space the collection is in
     """
->>>>>>> 1513adca
     def transform(row):
         # Remove ORDER_BY etc. wrappers from column names.
         x = {re.sub('.*\((.*)\)', '\\1', k): v for k, v in row.items()}
@@ -111,10 +106,6 @@
                            sort_order='asc',
                            offset=0,
                            limit=10,
-<<<<<<< HEAD
-                           space=pathutil.Space.OTHER):
-    """Get paginated collection contents, including size/modify date information."""
-=======
                            space=pathutil.Space.OTHER.value):
     """Get paginated collection contents, including size/modify date information.
 
@@ -128,7 +119,6 @@
     :param limit:      Limit number of results
     :param space:      Space the collection is in
     """
->>>>>>> 1513adca
     def transform(row):
         # Remove ORDER_BY etc. wrappers from column names.
         x = {re.sub('.*\((.*)\)', '\\1', k): v for k, v in row.items()}
@@ -196,9 +186,6 @@
                sort_order='asc',
                offset=0,
                limit=10):
-<<<<<<< HEAD
-    """Get paginated search results, including size/modify date/location information."""
-=======
     """Get paginated search results, including size/modify date/location information.
 
     :param search_string: String used to search
@@ -208,7 +195,6 @@
     :param offset:        Offset to start browsing from
     :param limit:         Limit number of results
     """
->>>>>>> 1513adca
     def transform(row):
         # Remove ORDER_BY etc. wrappers from column names.
         x = {re.sub('.*\((.*)\)', '\\1', k): v for k, v in row.items()}
