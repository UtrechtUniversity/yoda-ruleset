--- conflicted
+++ resolved
@@ -1,11 +1,7 @@
 # -*- coding: utf-8 -*-
 """Functions for listing collection information."""
 
-<<<<<<< HEAD
-__copyright__ = 'Copyright (c) 2019-2023, Utrecht University'
-=======
 __copyright__ = 'Copyright (c) 2019-2024, Utrecht University'
->>>>>>> e2ec178c
 __license__   = 'GPLv3, see LICENSE'
 
 import re
@@ -94,11 +90,7 @@
         qcoll = Query(ctx, ccols, "COLL_PARENT_NAME = '{}'".format(coll),
                       offset=offset, limit=limit, output=AS_DICT)
 
-<<<<<<< HEAD
-    colls = list(map(transform, list(qcoll)))
-=======
-    colls = map(transform, [c for c in list(qcoll) if _filter_vault_deposit_index(c)])
->>>>>>> e2ec178c
+    colls = list(map(transform, [c for c in list(qcoll) if _filter_vault_deposit_index(c)]))
 
     qdata = Query(ctx, dcols, "COLL_NAME = '{}' AND DATA_REPL_STATUS n> '0'".format(coll),
                   offset=max(0, offset - qcoll.total_rows()), limit=limit - len(colls), output=AS_DICT)
@@ -198,11 +190,7 @@
         qcoll = Query(ctx, ccols, "COLL_PARENT_NAME = '{}'".format(coll),
                       offset=offset, limit=limit, output=AS_DICT)
 
-<<<<<<< HEAD
-    colls = list(map(transform, list(qcoll)))
-=======
-    colls = map(transform, [d for d in list(qcoll) if _filter_vault_deposit_index(d)])
->>>>>>> e2ec178c
+    colls = list(map(transform, [d for d in list(qcoll) if _filter_vault_deposit_index(d)]))
 
     if len(colls) == 0:
         # No results at all?
@@ -309,11 +297,7 @@
     qdata = Query(ctx, cols, where, offset=max(0, int(offset)),
                   limit=int(limit), case_sensitive=query_is_case_sensitive, output=AS_DICT)
 
-<<<<<<< HEAD
-    datas = list(map(transform, list(qdata)))
-=======
-    datas = map(transform, [d for d in list(qdata) if _filter_vault_deposit_index(d)])
->>>>>>> e2ec178c
+    datas = list(map(transform, [d for d in list(qdata) if _filter_vault_deposit_index(d)]))
 
     return OrderedDict([('total', qdata.total_rows()),
                         ('items', datas)])
