--- conflicted
+++ resolved
@@ -203,33 +203,6 @@
     return getSubcategories(ctx, category)
 
 
-<<<<<<< HEAD
-@api.make()
-def api_group_user_exists(ctx, group_name, user_name, include_ro):
-    """Check if a user is a member of the given group.
-
-    If include_ro is true, membership of a group's read-only shadow group will be
-    considered as well. Otherwise, the user must be a normal member or manager of
-    the given group.
-
-    :param group_name: Group to check user membership of
-    :param user_name:  Username of user to check group membership
-    :param include_ro: Include read-only users
-    """
-    groups = getGroupData(ctx)
-    if '#' not in user_name:
-        user_name = user_name + "#" + user.zone(ctx)
-
-    if include_ro:
-        groups = list(filter(lambda group: group_name == group["name"] and (user_name in group["read"] or user_name in group["members"]), groups))
-    else:
-        groups = list(filter(lambda group: group_name == group["name"] and user_name in group["members"], groups))
-
-    return len(groups) == 1
-
-
-=======
->>>>>>> f3140155
 def provisionExternalUser(callback, username, creatorUser, creatorZone):
     """Call External User Service API to add new user.
 
