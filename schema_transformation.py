--- conflicted
+++ resolved
@@ -1,7 +1,7 @@
 # -*- coding: utf-8 -*-
 """Functions for handling schema updates within any yoda-metadata file."""
 
-__copyright__ = 'Copyright (c) 2018-2023, Utrecht University'
+__copyright__ = 'Copyright (c) 2018-2024, Utrecht University'
 __license__   = 'GPLv3, see LICENSE'
 
 __all__ = ['rule_batch_transform_vault_metadata',
@@ -137,19 +137,11 @@
 
         if access_name == "own":
             log.write(ctx, "iiCopyACLsFromParent: granting own to <" + user_name + "> on <" + path + "> with recursiveFlag <" + recursive_flag + ">")
-<<<<<<< HEAD
-            ctx.msiSetACL(recursive_flag, "own", user_name, path)
-        elif access_name == "read_object":
-            log.write(ctx, "iiCopyACLsFromParent: granting own to <" + user_name + "> on <" + path + "> with recursiveFlag <" + recursive_flag + ">")
-            ctx.msiSetACL(recursive_flag, "read", user_name, path)
-        elif access_name == "modify_object":
-=======
             msi.set_acl(ctx, recursive_flag, "own", user_name, path)
         elif access_name == "read object":
             log.write(ctx, "iiCopyACLsFromParent: granting own to <" + user_name + "> on <" + path + "> with recursiveFlag <" + recursive_flag + ">")
             msi.set_acl(ctx, recursive_flag, "read", user_name, path)
         elif access_name == "modify object":
->>>>>>> e2ec178c
             log.write(ctx, "iiCopyACLsFromParent: granting own to <" + user_name + "> on <" + path + "> with recursiveFlag <" + recursive_flag + ">")
             msi.set_acl(ctx, recursive_flag, "write", user_name, path)
 
