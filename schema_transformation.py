--- conflicted
+++ resolved
@@ -1,17 +1,12 @@
 # -*- coding: utf-8 -*-
 """Functions for handling schema updates within any yoda-metadata file."""
 
-<<<<<<< HEAD
-__copyright__ = 'Copyright (c) 2018, 2019 Utrecht University.'
-__license__   = 'GPLv3, see LICENSE.'
+__copyright__ = 'Copyright (c) 2018-2019, Utrecht University'
+__license__   = 'GPLv3, see LICENSE'
 
 __all__ = ['rule_uu_batch_transform_vault_metadata',
            'rule_uu_get_transformation_info',
            'rule_uu_transform_metadata']
-=======
-__copyright__ = 'Copyright (c) 2018-2019, Utrecht University'
-__license__   = 'GPLv3, see LICENSE'
->>>>>>> b8384299
 
 import os
 import time
